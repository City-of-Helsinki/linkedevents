import logging
from smtplib import SMTPException

import bleach
from django.conf import settings
from django.contrib.auth.models import AnonymousUser
from django.db import transaction
from django.db.models import ProtectedError, Q, Value
from django.db.models.functions import Concat
from django.template.loader import render_to_string
from django.utils.translation import gettext as _
from django.utils.translation import override
from rest_framework import mixins, status, viewsets
from rest_framework.decorators import action
from rest_framework.exceptions import ParseError
from rest_framework.exceptions import PermissionDenied as DRFPermissionDenied
from rest_framework.response import Response

from events.api import (
    _filter_event_queryset,
    JSONAPIViewMixin,
    RegistrationSerializer,
    UserDataSourceAndOrganizationMixin,
)
from events.models import Event
from events.permissions import (
    DataSourceResourceEditPermission,
    OrganizationUserEditPermission,
)
from linkedevents.registry import register_view
from registrations.exceptions import ConflictException
from registrations.models import (
    Registration,
    RegistrationUserAccess,
    SeatReservationCode,
    SignUp,
    SignUpGroup,
    SignUpNotificationType,
)
from registrations.permissions import (
    CanCreateEditDeleteSignup,
    RegistrationUserAccessRetrievePermission,
)
from registrations.serializers import (
    CreateSignUpsSerializer,
    MassEmailSerializer,
    RegistrationUserAccessSerializer,
    SeatReservationCodeSerializer,
    SignUpGroupCreateSerializer,
    SignUpGroupSerializer,
    SignUpSerializer,
)
from registrations.utils import get_ui_locales, send_mass_html_mail

logger = logging.getLogger(__name__)


class RegistrationViewSet(
    UserDataSourceAndOrganizationMixin,
    JSONAPIViewMixin,
    mixins.RetrieveModelMixin,
    mixins.UpdateModelMixin,
    mixins.DestroyModelMixin,
    mixins.ListModelMixin,
    mixins.CreateModelMixin,
    viewsets.GenericViewSet,
):
    serializer_class = RegistrationSerializer
    queryset = Registration.objects.all()

    permission_classes = [
        DataSourceResourceEditPermission & OrganizationUserEditPermission
    ]

    def perform_create(self, serializer):
        # Check object level permissions for event which has the relevant data_source.
        event = serializer.validated_data.get("event")
        self.check_object_permissions(self.request, event)
        super().perform_create(serializer)

    def perform_update(self, serializer):
        # Check object level permissions for event which has the relevant data_source.
        event = serializer.validated_data.get("event", serializer.instance.event)
        self.check_object_permissions(self.request, event)
        super().perform_update(serializer)

    def perform_destroy(self, instance):
        try:
            instance.delete()
        # At the moment ProtecterError is raised only if user tries to remove registration with signups.
        # Add logic to handle protected errors if more proteted fks are added in the future.
        except ProtectedError:
            raise ConflictException(_("Registration with signups cannot be deleted"))

    def filter_queryset(self, queryset):
        events = Event.objects.exclude(registration=None)

        # Copy query_params to get mutable version of it
        query_params = self.request.query_params.copy()
        # By default _filter_event_queryset only returns events with GENERAL type.
        # This causes problem when getting a registration details, so filter registrations
        # by event_type only when explicitly set
        if not query_params.get("event_type"):
            event_types = {k[1].lower(): k[0] for k in Event.TYPE_IDS}
            query_params["event_type"] = ",".join(event_types.keys())

        events = _filter_event_queryset(events, query_params)

        val = self.request.query_params.get("admin_user", None)
        if val and str(val).lower() == "true":
            if isinstance(self.request.user, AnonymousUser):
                events = Event.objects.none()
            else:
                events = self.request.user.get_editable_events(events)
        registrations = Registration.objects.filter(event__in=events)

        return registrations

    def get_serializer_class(self):
        if self.action == "send_message":
            return MassEmailSerializer
        return super().get_serializer_class()

    @action(
        methods=["post"],
        detail=True,
        permission_classes=[
            DataSourceResourceEditPermission & OrganizationUserEditPermission
        ],
    )
    def send_message(self, request, pk=None, version=None):
        registration = self.get_object()

        data = request.data
        data["registration"] = registration
        serializer = self.get_serializer(data=data)
        serializer.is_valid(raise_exception=True)

        signups = serializer.validated_data.get(
            "signups", registration.signups.exclude(email=None)
        )

        messages = []
        body = serializer.validated_data["body"]
        subject = serializer.validated_data["subject"]
        cleaned_body = bleach.clean(
            body.replace("\n", "<br>"), settings.BLEACH_ALLOWED_TAGS
        )
        plain_text_body = bleach.clean(body, strip=True)

        # Email contains a link to a signup so make personal email for each signup
        for signup in signups:
            service_language = signup.service_language
            [linked_events_ui_locale, linked_registrations_ui_locale] = get_ui_locales(
                service_language
            )

            email_variables = {
                "body": cleaned_body,
                "linked_events_ui_locale": linked_events_ui_locale,
                "linked_events_ui_url": settings.LINKED_EVENTS_UI_URL,
                "linked_registrations_ui_locale": linked_registrations_ui_locale,
                "linked_registrations_ui_url": settings.LINKED_REGISTRATIONS_UI_URL,
                "registration_id": registration.id,
                "signup_id": signup.id,
            }

            with override(linked_registrations_ui_locale, deactivate=True):
                rendered_body = render_to_string(
                    "message_to_signup.html", email_variables
                )

            message = (
                subject,
                plain_text_body,
                rendered_body,
                settings.SUPPORT_EMAIL,
                [signup.email],
            )
            messages.append(message)

        try:
            send_mass_html_mail(messages, fail_silently=False)
        except SMTPException as e:
            logger.exception("Couldn't send mass HTML email.")

            return Response(
                str(e),
                status=status.HTTP_409_CONFLICT,
            )

        return Response(
            {
                "html_message": cleaned_body,
                "message": plain_text_body,
                "signups": [su.id for su in signups],
                "subject": subject,
            },
            status=status.HTTP_200_OK,
        )


register_view(RegistrationViewSet, "registration")


class RegistrationUserAccessViewSet(viewsets.GenericViewSet):
    queryset = RegistrationUserAccess.objects.all()
    serializer_class = RegistrationUserAccessSerializer
    permission_classes = [OrganizationUserEditPermission]

    @action(detail=True, methods=["post"])
    def send_invitation(self, request, pk=None, version=None):
        registration_user_access = self.get_object()
        registration_user_access.send_invitation()
        return Response(
            status=status.HTTP_200_OK,
        )


register_view(RegistrationUserAccessViewSet, "registration_user_access")


class SignUpViewSet(
    UserDataSourceAndOrganizationMixin,
    viewsets.ModelViewSet,
):
    serializer_class = SignUpSerializer
    queryset = SignUp.objects.all()
<<<<<<< HEAD
    permission_classes = [CanCreateEditDeleteSignup & DataSourceResourceEditPermission]
=======

    permission_classes = [
        (CanCreateEditDeleteSignup & DataSourceResourceEditPermission)
        | RegistrationUserAccessRetrievePermission
    ]
>>>>>>> 79fa51b5

    def create(self, request, *args, **kwargs):
        context = super().get_serializer_context()
        data = request.data
        registration = data.get("registration", None)
        if registration:
            for i in data["signups"]:
                i["registration"] = registration
        serializer = CreateSignUpsSerializer(data=data, context=context)
        serializer.is_valid(raise_exception=True)

        attending = []
        waitlisted = []

        # Create SignUps and add persons to correct list
        for i in data["signups"]:
            signup = SignUpSerializer(data=i, context=context)
            signup.is_valid()
            signee = signup.create(validated_data=signup.validated_data)

            if signee.attendee_status == SignUp.AttendeeStatus.ATTENDING:
                attending.append(SignUpSerializer(signee, context=context).data)
            else:
                waitlisted.append(SignUpSerializer(signee, context=context).data)
        data = {
            "attending": {"count": len(attending), "people": attending},
            "waitlisted": {"count": len(waitlisted), "people": waitlisted},
        }

        # Delete reservation
        reservation = serializer.validated_data["reservation"]
        reservation.delete()

        return Response(data, status=status.HTTP_201_CREATED)

    def destroy(self, request, *args, **kwargs):
        instance = self.get_object()
        registration = instance.registration

        instance.send_notification(SignUpNotificationType.CANCELLATION)
        response = super().destroy(request, *args, **kwargs)

        # Move first signup from waitlist to attending list
        waitlisted = registration.signups.filter(
            attendee_status=SignUp.AttendeeStatus.WAITING_LIST,
        ).order_by("id")
        if len(waitlisted) > 0:
            first_on_list = waitlisted[0]
            first_on_list.attendee_status = SignUp.AttendeeStatus.ATTENDING
            first_on_list.save()
            first_on_list.send_notification(
                SignUpNotificationType.TRANSFERRED_AS_PARTICIPANT
            )
        return response

    def filter_queryset(self, queryset):
        request = self.request
        user = request.user

        if registration_param := request.query_params.get("registration", None):
            registrations = []
            # Get admin organizations and descendants only once instead of using is_admin method
            admin_organizations = user.get_admin_organizations_and_descendants()

            for pk in registration_param.split(","):
                try:
                    registration = Registration.objects.get(pk=pk)
                except (ValueError, Registration.DoesNotExist):
                    raise ParseError(
                        _("Registration with id {pk} doesn't exist.").format(pk=pk)
                    )

                if not (
                    user.is_superuser
                    or registration.registration_user_accesses.filter(
                        email=user.email
                    ).exists()
                    or registration.publisher in admin_organizations
                ):
                    raise DRFPermissionDenied(
                        _(
                            "Only the admins of the organization {organization} have access rights."
                        ).format(organization=registration.publisher)
                    )

                registrations.append(registration)
            queryset = queryset.filter(registration__in=registrations)
        elif self.action == "list" and not user.is_superuser:
            # By default return only signups of registrations to which user has admin rights or is registration user
            queryset = queryset.filter(
                Q(registration__registration_user_accesses__email=user.email)
                | Q(
                    registration__event__publisher__in=user.get_admin_organizations_and_descendants()
                )
            )

        if text_param := request.query_params.get("text", None):
            queryset = queryset.annotate(
                first_last_name=Concat("first_name", Value(" "), "last_name"),
                last_first_name=Concat("last_name", Value(" "), "first_name"),
            ).filter(
                Q(first_last_name__icontains=text_param)
                | Q(last_first_name__icontains=text_param)
                | Q(email__icontains=text_param)
                | Q(extra_info__icontains=text_param)
                | Q(membership_number__icontains=text_param)
                | Q(phone_number__icontains=text_param)
            )

        if status_param := request.query_params.get("attendee_status", None):
            vals = status_param.lower().split(",")
            statuses = [k[0] for k in SignUp.ATTENDEE_STATUSES]

            for v in vals:
                if v not in statuses:
                    raise ParseError(
                        _(
                            "attendee_status can take following values: {statuses}, not {val}"
                        ).format(statuses=", ".join(statuses), val=status_param)
                    )

            queryset = queryset.filter(attendee_status__in=vals)

        return queryset


register_view(SignUpViewSet, "signup")


class SignUpGroupViewSet(
    UserDataSourceAndOrganizationMixin,
    mixins.CreateModelMixin,
    mixins.RetrieveModelMixin,
    viewsets.GenericViewSet,
):
    serializer_class = SignUpGroupSerializer
    queryset = SignUpGroup.objects.all()
    permission_classes = [CanCreateEditDeleteSignup & DataSourceResourceEditPermission]

    def get_serializer_class(self):
        if self.action == "create":
            return SignUpGroupCreateSerializer
        return super().get_serializer_class()

    @transaction.atomic
    def create(self, request, *args, **kwargs):
        data = request.data
        registration = data.get("registration")
        if registration and data.get("signups"):
            for signup_data in data["signups"]:
                signup_data["registration"] = registration
        return super().create(request, *args, **kwargs)


register_view(SignUpGroupViewSet, "signup_group")


class SeatReservationViewSet(
    mixins.CreateModelMixin,
    mixins.UpdateModelMixin,
    viewsets.GenericViewSet,
):
    serializer_class = SeatReservationCodeSerializer
    queryset = SeatReservationCode.objects.all()
    permission_classes = []


register_view(SeatReservationViewSet, "seats_reservation")<|MERGE_RESOLUTION|>--- conflicted
+++ resolved
@@ -226,15 +226,11 @@
 ):
     serializer_class = SignUpSerializer
     queryset = SignUp.objects.all()
-<<<<<<< HEAD
-    permission_classes = [CanCreateEditDeleteSignup & DataSourceResourceEditPermission]
-=======
 
     permission_classes = [
         (CanCreateEditDeleteSignup & DataSourceResourceEditPermission)
         | RegistrationUserAccessRetrievePermission
     ]
->>>>>>> 79fa51b5
 
     def create(self, request, *args, **kwargs):
         context = super().get_serializer_context()
