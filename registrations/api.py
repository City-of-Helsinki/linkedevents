--- conflicted
+++ resolved
@@ -28,127 +28,16 @@
 from linkedevents.registry import register_view
 from registrations.exceptions import ConflictException
 from registrations.models import Registration, SeatReservationCode, SignUp
-<<<<<<< HEAD
 from registrations.permissions import SignUpPermission
 from registrations.serializers import (
     CreateSignUpsSerializer,
-    SeatReservationCodeSerializer,
-    SignUpSerializer,
-)
-=======
-from registrations.serializers import (
     MassEmailSerializer,
     SeatReservationCodeSerializer,
     SignUpSerializer,
 )
-from registrations.utils import code_validity_duration, send_mass_html_mail
+from registrations.utils import send_mass_html_mail
 
 logger = logging.getLogger(__name__)
-
-
-class SignUpViewSet(
-    JSONAPIViewMixin,
-    viewsets.GenericViewSet,
-):
-    serializer_class = SignUpSerializer
-    queryset = SignUp.objects.all()
-    permission_classes = [GuestPost | GuestDelete | GuestGet]
-
-    def get_signup_by_code(self, code):
-        try:
-            UUID(code)
-        except ValueError:
-            raise DRFPermissionDenied("Malformed UUID.")
-        qs = SignUp.objects.filter(cancellation_code=code)
-        if qs.count() == 0:
-            raise DRFPermissionDenied(
-                "Cancellation code did not match any registration"
-            )
-        return qs[0]
-
-    def get(self, request, *args, **kwargs):
-        # First dealing with the cancellation codes
-        if isinstance(request.user, AnonymousUser):
-            code = request.GET.get("cancellation_code", "no code")
-            if code == "no code":
-                raise DRFPermissionDenied(
-                    "cancellation_code parameter has to be provided"
-                )
-            signup = self.get_signup_by_code(code)
-            return Response(SignUpSerializer(signup).data)
-        # Provided user is logged in
-        else:
-            reg_ids = []
-            event_ids = []
-            val = request.query_params.get("registrations", None)
-            if val:
-                reg_ids = val.split(",")
-            val = request.query_params.get("events", None)
-            if val:
-                event_ids = val.split(",")
-            qs = Event.objects.filter(
-                Q(id__in=event_ids) | Q(registration__id__in=reg_ids)
-            )
-
-            if len(reg_ids) == 0 and len(event_ids) == 0:
-                qs = Event.objects.exclude(registration=None)
-            authorized_events = request.user.get_editable_events(qs)
-
-            signups = SignUp.objects.filter(registration__event__in=authorized_events)
-
-            val = request.query_params.get("text", None)
-            if val:
-                signups = signups.filter(
-                    Q(name__icontains=val)
-                    | Q(email__icontains=val)
-                    | Q(extra_info__icontains=val)
-                    | Q(membership_number__icontains=val)
-                    | Q(phone_number__icontains=val)
-                )
-            val = request.query_params.get("attendee_status", None)
-            if val:
-                if val in ["waitlisted", "attending"]:
-                    signups = signups.filter(attendee_status=val)
-                else:
-                    raise DRFPermissionDenied(
-                        f"attendee_status can take values waitlisted and attending, not {val}"
-                    )
-            return Response(SignUpSerializer(signups, many=True).data)
-
-    def delete(self, request, *args, **kwargs):
-        code = request.data.get("cancellation_code", "no code")
-        if code == "no code":
-            raise DRFPermissionDenied("cancellation_code parameter has to be provided")
-        signup = self.get_signup_by_code(code)
-        waitlisted = SignUp.objects.filter(
-            registration=signup.registration,
-            attendee_status=SignUp.AttendeeStatus.WAITING_LIST,
-        ).order_by("id")
-        signup.send_notification("cancellation")
-        signup.delete()
-        if len(waitlisted) > 0:
-            first_on_list = waitlisted[0]
-            first_on_list.attendee_status = SignUp.AttendeeStatus.ATTENDING
-            first_on_list.save()
-        return Response("SignUp deleted.", status=status.HTTP_200_OK)
-
-
-register_view(SignUpViewSet, "signup")
-
-
-class SignUpEditViewSet(
-    JSONAPIViewMixin,
-    mixins.RetrieveModelMixin,
-    mixins.UpdateModelMixin,
-    viewsets.GenericViewSet,
-):
-    serializer_class = SignUpSerializer
-    queryset = SignUp.objects.all()
-    permission_classes = (IsAuthenticated,)
-
-
-register_view(SignUpEditViewSet, "signup_edit")
->>>>>>> 092fc2a4
 
 
 class RegistrationViewSet(
@@ -212,16 +101,20 @@
 
         return registrations
 
-<<<<<<< HEAD
-    @action(methods=["post"], detail=True, permission_classes=[])
-=======
+      
     def get_serializer_class(self):
         if self.action == "send_message":
             return MassEmailSerializer
         return super().get_serializer_class()
 
-    @action(methods=["post"], detail=True, permission_classes=[GuestPost])
->>>>>>> 092fc2a4
+    def registration_get(self, pk):
+        try:
+            return Registration.objects.get(pk=pk)
+        except (ValueError, Registration.DoesNotExist):
+            raise NotFound(detail=f"Registration {pk} doesn't exist.")
+       
+      
+    @action(methods=["post"], detail=True, permission_classes=[])
     def reserve_seats(self, request, pk=None, version=None):
         def none_to_unlim(val):
             # Null value in the waiting_list_capacity or maximum_attendee_capacity
@@ -274,9 +167,7 @@
 
             return Response(data, status=status.HTTP_201_CREATED)
 
-<<<<<<< HEAD
-    def registration_get(self, pk):
-=======
+          
     @action(
         methods=["post"],
         detail=True,
@@ -342,21 +233,7 @@
             status=status.HTTP_200_OK,
         )
 
-    @action(methods=["post"], detail=True, permission_classes=[GuestPost])
-    def signup(self, request, pk=None, version=None):
-        attending = []
-        waitlisted = []
-        if "reservation_code" not in request.data.keys():
-            raise serializers.ValidationError(
-                {"registration": "Reservation code is missing"}
-            )
-
->>>>>>> 092fc2a4
-        try:
-            return Registration.objects.get(pk=pk)
-        except (ValueError, Registration.DoesNotExist):
-            raise NotFound(detail=f"Registration {pk} doesn't exist.")
-
+    
 
 register_view(RegistrationViewSet, "registration")
 
