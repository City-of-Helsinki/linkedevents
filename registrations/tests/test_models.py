from django.contrib.auth import get_user_model
from django.test import TestCase

from events.models import Language
<<<<<<< HEAD
from events.tests.factories import DataSourceFactory, OrganizationFactory
from registrations.tests.factories import (
    RegistrationFactory,
    SignUpFactory,
    SignUpGroupFactory,
=======
from registrations.tests.factories import (
    RegistrationFactory,
    RegistrationUserAccessFactory,
    SignUpFactory,
>>>>>>> 206280fe
)


class TestRegistration(TestCase):
    @classmethod
    def setUpTestData(cls):
        user_model = get_user_model()
        cls.user = user_model.objects.create(username="testuser")

<<<<<<< HEAD
        cls.data_source = DataSourceFactory(
            id="ds",
            name="data-source",
            api_key="test_api_key",
            user_editable_resources=True,
        )
        cls.org = OrganizationFactory(
            name="org",
            origin_id="org",
            data_source=cls.data_source,
        )

        cls.registration = RegistrationFactory(
            event__publisher=cls.org,
            event__data_source=cls.data_source,
        )
=======
        self.registration = RegistrationFactory()
        self.org = self.registration.event.publisher
>>>>>>> 206280fe

    def test_can_be_edited_by_super_user(self):
        self.user.is_superuser = True
        self.user.save()

        can_be_edited = self.registration.can_be_edited_by(self.user)
        self.assertTrue(can_be_edited)

    def test_cannot_be_edited_by_random_user(self):
        can_be_edited = self.registration.can_be_edited_by(self.user)
        self.assertFalse(can_be_edited)

    def test_cannot_be_edited_by_regular_user(self):
        self.org.regular_users.add(self.user)

        can_be_edited = self.registration.can_be_edited_by(self.user)
        self.assertFalse(can_be_edited)

    def test_can_be_edited_by_admin_user(self):
        self.org.admin_users.add(self.user)

        can_be_edited = self.registration.can_be_edited_by(self.user)
        self.assertTrue(can_be_edited)


<<<<<<< HEAD
class TestSignUpGroup(TestCase):
    @classmethod
    def setUpTestData(cls):
=======
class TestRegistrationUserAccess(TestCase):
    def setUp(self):
>>>>>>> 206280fe
        user_model = get_user_model()
        cls.user = user_model.objects.create(username="testuser")

<<<<<<< HEAD
        cls.data_source = DataSourceFactory(
            id="ds",
            name="data-source",
            api_key="test_api_key",
            user_editable_resources=True,
        )

        cls.org = OrganizationFactory(
            name="org",
            origin_id="org",
            data_source=cls.data_source,
        )

        cls.signup_group = SignUpGroupFactory(
            registration__event__publisher=cls.org,
            registration__event__data_source=cls.data_source,
        )

    def test_can_be_edited_by_super_user(self):
        self.user.is_superuser = True
        self.user.save()

        can_be_edited = self.signup_group.can_be_edited_by(self.user)
        self.assertTrue(can_be_edited)

    def test_can_be_edited_by_admin_user(self):
        self.org.admin_users.add(self.user)

        can_be_edited = self.signup_group.can_be_edited_by(self.user)
        self.assertTrue(can_be_edited)

    def test_can_be_edited_by_created_regular_user(self):
        self.org.regular_users.add(self.user)
        self.signup_group.created_by = self.user
        self.signup_group.save(update_fields=["created_by"])

        can_be_edited = self.signup_group.can_be_edited_by(self.user)
        self.assertTrue(can_be_edited)

    def test_cannot_be_edited_by_non_created_regular_user(self):
        self.org.regular_users.add(self.user)

        can_be_edited = self.signup_group.can_be_edited_by(self.user)
        self.assertFalse(can_be_edited)

    def test_get_publisher(self):
        self.assertEqual(self.signup_group.publisher.id, self.org.id)

    def test_get_data_source(self):
        self.assertEqual(self.signup_group.data_source.id, self.data_source.id)


class TestSignUp(TestCase):
    @classmethod
    def setUpTestData(cls):
        user_model = get_user_model()
        cls.user = user_model.objects.create(username="testuser")

        cls.data_source = DataSourceFactory(
            id="ds",
            name="data-source",
            api_key="test_api_key",
            user_editable_resources=True,
        )
        cls.org = OrganizationFactory(
            name="org",
            origin_id="org",
            data_source=cls.data_source,
        )

        cls.signup = SignUpFactory(
            registration__event__publisher=cls.org,
            registration__event__data_source=cls.data_source,
=======
        self.registration = RegistrationFactory()
        self.org = self.registration.event.publisher
        self.registration_user_access = RegistrationUserAccessFactory(
            registration=self.registration,
        )

    def test_can_be_edited_by_super_user(self):
        self.user.is_superuser = True
        self.user.save()

        can_be_edited = self.registration_user_access.can_be_edited_by(self.user)
        self.assertTrue(can_be_edited)

    def test_cannot_be_edited_by_random_user(self):
        can_be_edited = self.registration_user_access.can_be_edited_by(self.user)
        self.assertFalse(can_be_edited)

    def test_cannot_be_edited_by_regular_user(self):
        self.org.regular_users.add(self.user)

        can_be_edited = self.registration_user_access.can_be_edited_by(self.user)
        self.assertFalse(can_be_edited)

    def test_can_be_edited_by_admin_user(self):
        self.org.admin_users.add(self.user)

        can_be_edited = self.registration_user_access.can_be_edited_by(self.user)
        self.assertTrue(can_be_edited)


class TestSignUp(TestCase):
    def setUp(self):
        user_model = get_user_model()
        self.user = user_model.objects.create(username="testuser")

        self.registration = RegistrationFactory()
        self.org = self.registration.event.publisher
        self.signup = SignUpFactory(
            registration=self.registration,
>>>>>>> 206280fe
        )

    def test_can_be_edited_by_super_user(self):
        self.user.is_superuser = True
        self.user.save()

        can_be_edited = self.signup.can_be_edited_by(self.user)
        self.assertTrue(can_be_edited)

    def test_cannot_be_edited_by_random_user(self):
        can_be_edited = self.signup.can_be_edited_by(self.user)
        self.assertFalse(can_be_edited)

    def test_cannot_be_edited_by_regular_user(self):
        self.org.regular_users.add(self.user)

        can_be_edited = self.signup.can_be_edited_by(self.user)
        self.assertFalse(can_be_edited)

    def test_can_be_edited_by_admin_user(self):
        self.org.admin_users.add(self.user)

        can_be_edited = self.signup.can_be_edited_by(self.user)
        self.assertTrue(can_be_edited)

    def test_get_service_language_pk(self):
        sv = Language.objects.create(
            name="Swedish",
            pk="sv",
        )
        self.signup.service_language = sv
        self.signup.save()

        self.assertEqual(self.signup.get_service_language_pk(), "sv")

    def test_get_default_service_language_pk(self):
        self.signup.service_language = None
        self.signup.save()

        self.assertEqual(self.signup.get_service_language_pk(), "fi")<|MERGE_RESOLUTION|>--- conflicted
+++ resolved
@@ -2,18 +2,12 @@
 from django.test import TestCase
 
 from events.models import Language
-<<<<<<< HEAD
 from events.tests.factories import DataSourceFactory, OrganizationFactory
-from registrations.tests.factories import (
-    RegistrationFactory,
-    SignUpFactory,
-    SignUpGroupFactory,
-=======
 from registrations.tests.factories import (
     RegistrationFactory,
     RegistrationUserAccessFactory,
     SignUpFactory,
->>>>>>> 206280fe
+    SignUpGroupFactory,
 )
 
 
@@ -23,7 +17,6 @@
         user_model = get_user_model()
         cls.user = user_model.objects.create(username="testuser")
 
-<<<<<<< HEAD
         cls.data_source = DataSourceFactory(
             id="ds",
             name="data-source",
@@ -40,47 +33,72 @@
             event__publisher=cls.org,
             event__data_source=cls.data_source,
         )
-=======
+
+    def test_can_be_edited_by_super_user(self):
+        self.user.is_superuser = True
+        self.user.save()
+
+        can_be_edited = self.registration.can_be_edited_by(self.user)
+        self.assertTrue(can_be_edited)
+
+    def test_cannot_be_edited_by_random_user(self):
+        can_be_edited = self.registration.can_be_edited_by(self.user)
+        self.assertFalse(can_be_edited)
+
+    def test_cannot_be_edited_by_regular_user(self):
+        self.org.regular_users.add(self.user)
+
+        can_be_edited = self.registration.can_be_edited_by(self.user)
+        self.assertFalse(can_be_edited)
+
+    def test_can_be_edited_by_admin_user(self):
+        self.org.admin_users.add(self.user)
+
+        can_be_edited = self.registration.can_be_edited_by(self.user)
+        self.assertTrue(can_be_edited)
+
+
+class TestRegistrationUserAccess(TestCase):
+    def setUp(self):
+        user_model = get_user_model()
+        self.user = user_model.objects.create(username="testuser")
+
         self.registration = RegistrationFactory()
         self.org = self.registration.event.publisher
->>>>>>> 206280fe
-
-    def test_can_be_edited_by_super_user(self):
-        self.user.is_superuser = True
-        self.user.save()
-
-        can_be_edited = self.registration.can_be_edited_by(self.user)
+        self.registration_user_access = RegistrationUserAccessFactory(
+            registration=self.registration,
+        )
+
+    def test_can_be_edited_by_super_user(self):
+        self.user.is_superuser = True
+        self.user.save()
+
+        can_be_edited = self.registration_user_access.can_be_edited_by(self.user)
         self.assertTrue(can_be_edited)
 
     def test_cannot_be_edited_by_random_user(self):
-        can_be_edited = self.registration.can_be_edited_by(self.user)
+        can_be_edited = self.registration_user_access.can_be_edited_by(self.user)
         self.assertFalse(can_be_edited)
 
     def test_cannot_be_edited_by_regular_user(self):
         self.org.regular_users.add(self.user)
 
-        can_be_edited = self.registration.can_be_edited_by(self.user)
-        self.assertFalse(can_be_edited)
-
-    def test_can_be_edited_by_admin_user(self):
-        self.org.admin_users.add(self.user)
-
-        can_be_edited = self.registration.can_be_edited_by(self.user)
-        self.assertTrue(can_be_edited)
-
-
-<<<<<<< HEAD
+        can_be_edited = self.registration_user_access.can_be_edited_by(self.user)
+        self.assertFalse(can_be_edited)
+
+    def test_can_be_edited_by_admin_user(self):
+        self.org.admin_users.add(self.user)
+
+        can_be_edited = self.registration_user_access.can_be_edited_by(self.user)
+        self.assertTrue(can_be_edited)
+
+
 class TestSignUpGroup(TestCase):
     @classmethod
     def setUpTestData(cls):
-=======
-class TestRegistrationUserAccess(TestCase):
-    def setUp(self):
->>>>>>> 206280fe
         user_model = get_user_model()
         cls.user = user_model.objects.create(username="testuser")
 
-<<<<<<< HEAD
         cls.data_source = DataSourceFactory(
             id="ds",
             name="data-source",
@@ -154,47 +172,6 @@
         cls.signup = SignUpFactory(
             registration__event__publisher=cls.org,
             registration__event__data_source=cls.data_source,
-=======
-        self.registration = RegistrationFactory()
-        self.org = self.registration.event.publisher
-        self.registration_user_access = RegistrationUserAccessFactory(
-            registration=self.registration,
-        )
-
-    def test_can_be_edited_by_super_user(self):
-        self.user.is_superuser = True
-        self.user.save()
-
-        can_be_edited = self.registration_user_access.can_be_edited_by(self.user)
-        self.assertTrue(can_be_edited)
-
-    def test_cannot_be_edited_by_random_user(self):
-        can_be_edited = self.registration_user_access.can_be_edited_by(self.user)
-        self.assertFalse(can_be_edited)
-
-    def test_cannot_be_edited_by_regular_user(self):
-        self.org.regular_users.add(self.user)
-
-        can_be_edited = self.registration_user_access.can_be_edited_by(self.user)
-        self.assertFalse(can_be_edited)
-
-    def test_can_be_edited_by_admin_user(self):
-        self.org.admin_users.add(self.user)
-
-        can_be_edited = self.registration_user_access.can_be_edited_by(self.user)
-        self.assertTrue(can_be_edited)
-
-
-class TestSignUp(TestCase):
-    def setUp(self):
-        user_model = get_user_model()
-        self.user = user_model.objects.create(username="testuser")
-
-        self.registration = RegistrationFactory()
-        self.org = self.registration.event.publisher
-        self.signup = SignUpFactory(
-            registration=self.registration,
->>>>>>> 206280fe
         )
 
     def test_can_be_edited_by_super_user(self):
