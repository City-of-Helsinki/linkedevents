--- conflicted
+++ resolved
@@ -16,8 +16,6 @@
     return SignUp.objects.create(
         registration=registration,
         email="test2@test.com",
-<<<<<<< HEAD
-=======
     )
 
 
@@ -26,5 +24,4 @@
     return SignUp.objects.create(
         registration=registration,
         email="test3@test.com",
->>>>>>> 092fc2a4
     )