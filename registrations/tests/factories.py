import factory

from events.tests.factories import EventFactory
<<<<<<< HEAD
from registrations.models import Registration, SignUp, SignUpGroup
=======
from registrations.models import Registration, RegistrationUserAccess, SignUp
>>>>>>> 206280fe


class RegistrationFactory(factory.django.DjangoModelFactory):
    event = factory.SubFactory(EventFactory)

    class Meta:
        model = Registration


<<<<<<< HEAD
class SignUpGroupFactory(factory.django.DjangoModelFactory):
    registration = factory.SubFactory(RegistrationFactory)

    class Meta:
        model = SignUpGroup
=======
class RegistrationUserAccessFactory(factory.django.DjangoModelFactory):
    registration = factory.SubFactory(RegistrationFactory)

    class Meta:
        model = RegistrationUserAccess
>>>>>>> 206280fe


class SignUpFactory(factory.django.DjangoModelFactory):
    registration = factory.SubFactory(RegistrationFactory)

    class Meta:
        model = SignUp<|MERGE_RESOLUTION|>--- conflicted
+++ resolved
@@ -1,11 +1,12 @@
 import factory
 
 from events.tests.factories import EventFactory
-<<<<<<< HEAD
-from registrations.models import Registration, SignUp, SignUpGroup
-=======
-from registrations.models import Registration, RegistrationUserAccess, SignUp
->>>>>>> 206280fe
+from registrations.models import (
+    Registration,
+    RegistrationUserAccess,
+    SignUp,
+    SignUpGroup,
+)
 
 
 class RegistrationFactory(factory.django.DjangoModelFactory):
@@ -15,19 +16,18 @@
         model = Registration
 
 
-<<<<<<< HEAD
+class RegistrationUserAccessFactory(factory.django.DjangoModelFactory):
+    registration = factory.SubFactory(RegistrationFactory)
+
+    class Meta:
+        model = RegistrationUserAccess
+
+
 class SignUpGroupFactory(factory.django.DjangoModelFactory):
     registration = factory.SubFactory(RegistrationFactory)
 
     class Meta:
         model = SignUpGroup
-=======
-class RegistrationUserAccessFactory(factory.django.DjangoModelFactory):
-    registration = factory.SubFactory(RegistrationFactory)
-
-    class Meta:
-        model = RegistrationUserAccess
->>>>>>> 206280fe
 
 
 class SignUpFactory(factory.django.DjangoModelFactory):
