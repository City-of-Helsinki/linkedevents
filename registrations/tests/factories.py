import factory

from events.tests.factories import EventFactory
<<<<<<< HEAD
from registrations.models import Registration, SeatReservationCode, SignUp, SignUpGroup
=======
from registrations.models import (
    Registration,
    RegistrationUserAccess,
    SignUp,
    SignUpGroup,
)
>>>>>>> 79fa51b5


class RegistrationFactory(factory.django.DjangoModelFactory):
    event = factory.SubFactory(EventFactory)

    class Meta:
        model = Registration


class RegistrationUserAccessFactory(factory.django.DjangoModelFactory):
    registration = factory.SubFactory(RegistrationFactory)

    class Meta:
        model = RegistrationUserAccess


class SignUpGroupFactory(factory.django.DjangoModelFactory):
    registration = factory.SubFactory(RegistrationFactory)

    class Meta:
        model = SignUpGroup


class SignUpFactory(factory.django.DjangoModelFactory):
    registration = factory.SubFactory(RegistrationFactory)

    class Meta:
        model = SignUp


class SeatReservationCodeFactory(factory.django.DjangoModelFactory):
    registration = factory.SubFactory(RegistrationFactory)

    class Meta:
        model = SeatReservationCode<|MERGE_RESOLUTION|>--- conflicted
+++ resolved
@@ -1,16 +1,13 @@
 import factory
 
 from events.tests.factories import EventFactory
-<<<<<<< HEAD
-from registrations.models import Registration, SeatReservationCode, SignUp, SignUpGroup
-=======
 from registrations.models import (
     Registration,
     RegistrationUserAccess,
+    SeatReservationCode,
     SignUp,
     SignUpGroup,
 )
->>>>>>> 79fa51b5
 
 
 class RegistrationFactory(factory.django.DjangoModelFactory):
