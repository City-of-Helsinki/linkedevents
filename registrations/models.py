--- conflicted
+++ resolved
@@ -366,15 +366,11 @@
 
     def can_be_edited_by(self, user):
         """Check if current signup can be edited by the given user"""
-<<<<<<< HEAD
-        return user.is_superuser or user.is_registration_admin_of(self.publisher)
-=======
         return (
             user.is_superuser
-            or user.is_admin_of(self.publisher)
+            or user.is_registration_admin_of(self.publisher)
             or user.id == self.created_by_id
         )
->>>>>>> 1087b918
 
     def is_user_editable_resources(self):
         return bool(self.data_source and self.data_source.user_editable_resources)
