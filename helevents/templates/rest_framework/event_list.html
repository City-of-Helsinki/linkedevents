--- conflicted
+++ resolved
@@ -3,331 +3,6 @@
         <h2 id="filtering-retrieved-events">Filtering retrieved events</h2>
         <p>Query parameters can be used to filter the retrieved events by the following criteria.</p>
 
-<<<<<<< HEAD
-<h2 id="filtering-retrieved-events">Filtering retrieved events</h2>
-<p>Query parameters can be used to filter the retrieved events by
-the following criteria.</p>
-<h3 id="local-ongoing">Ongoing local events</h3>
-<p>Use to quickly access local (municipality level) events that are upcoming or have not ended yet. Combines the search on a number of
-description, name, and keyword fields. Locality is defined on the basis of MUNIGEO_MUNI value, which is set in the settings file. In the Helsinki case all the events would be retrieved that happen within Helsinki. Comes in two flavors: AND and OR. Use <code>event/?local_ongoing_AND=lapset,musiiki</code> to search for the events with both search terms in the description fields and <code>?local_ongoing_OR</code> to search for the events with at least one term mentioned. In case you need to realize a more complicated logic and search for a combination of search terms as in <code>(singing OR vocal) AND (workshop OR training)</code> use <code>?local_ongoing_OR_setX</code> parameter, where <code>X</code> is a number.
-<p>Examples:</p>
-<pre><code>event/?local_ongoing_OR=lapsi,musiikki
-</code></pre>
-<p><a href="?local_ongoing_OR=lapsi,musiikki" title="json">See the result</a></p>
-<pre><code>event/?local_ongoing_OR_set1=lapsi,musiikki&local_ongoing_OR_set2=leiri,kurssi
-</code></pre>
-<p><a href="?local_ongoing_OR=lapsi,musiikki" title="json">See the result</a></p>
-
-<h3 id="internet-ongoing">Ongoing internet events</h3>
-<p>Use to quickly access internet-based events that are upcoming or have not ended yet. Usage is the same as for local ongoing events, three variations: <code>?internet_ongoing_AND</code>, <code>?internet_ongoing_OR</code>, and <code>?internet_ongoing_OR_setX</code>, Note, that <code>local_ongoing</code> and <code>internet_ongoing</code> are mutually exclusive.</p>
-<p>Example:</p>
-<pre><code>event/?internet_ongoing_AND=lapsi,musiiki
-</code></pre>
-<p><a href="?internet_ongoing_AND=lapsi,musiiki" title="json">See the result</a></p>
-<h3 id="all-ongoing">All ongoing events</h3>
-<p>All ongoing events, both internet and local combined. Usage is the same as for local ongoing events: <code>?all_ongoing_AND</code> and <code>?all_ongoing_OR</code></p>
-<p>Example:</p>
-<pre><code>event/?all_ongoing_AND=lapsa,musiiki
-</code></pre>
-<p><a href="?all_ongoing_AND=lapsa,musiiki" title="json">See the result</a></p>
-<h3 id="internet-based">Internet based</h3>
-<p>Filter for all the events that happen in the internet, both past and upcoming.</p>
-<p>Example:</p>
-<pre><code>event/?internet_based=true
-</code></pre>
-<p><a href="?internet_based=true" title="json">See the result</a></p>
-<h3 id="event-time">Event time</h3>
-<p>Use <code>start</code> and <code>end</code> to restrict the date range of returned events.
-Any events that intersect with the given date range will be returned.</p>
-<p>The parameters <code>start</code> and <code>end</code> can be given in the following formats:</p>
-<ul>
-<li>ISO 8601 (including the time of day), i.e. YYYY-MM-DDTHH:MM:SSZ</li>
-<li>yyyy-mm-dd</li>
-</ul>
-<p>In addition, <code>today</code> (for start or end of today) and <code>now</code>
-(for the exact current timestamp) can be used in either parameter to get current events.</p>
-<p>Example:</p>
-<pre><code>event/?start=today&amp;end=2020-12-31
-</code></pre>
-<p><a href="?start=today&amp;end=2020-12-31" title="json">See the result</a></p>
-<pre><code>event/?start=now&amp;end=today
-</code></pre>
-<p><a href="?start=now&amp;end=today" title="json">See the result</a></p>
-<h3 id="event-hours">Event start/end time</h3>
-<p>Use <code>starts_after</code>, <code>starts_before</code>, <code>ends_after</code>, and <code>ends_before</code>
-to filter for the events that start and end within certain hours, for example for the ones that start after 17:00 and
-end before 21:00.
-<p>The parameters can be given as:</p>
-<ul>
-<li>Hours only</li>
-<li>Hours and minutes separated by a colon</li>
-</ul>
-<p>Example:</p>
-<pre><code>event/?starts_after=16:30&amp;ends_before=21
-</code></pre>
-<p><a href="?starts_after=16:30&amp;ends_before=21" title="json">See the result</a></p>
-<h3 id="event-location">Event location</h3>
-
-<h4 id="bounding-box">Bounding box</h4>
-<p>To restrict the retrieved events to a geographical region, use
-the query parameter <code>bbox</code> in the format</p>
-<pre><code>bbox=west,south,east,north
-</code></pre>
-<p>Where <code>west</code> is the longitude of the rectangle's western boundary,
-<code>south</code> is the latitude of the rectangle's southern boundary,
-and so on. The default coordinate system is the trusty old EPSG:4326 known from all online
-maps, and can be overridden with <code>srid</code> parameter.</p>
-<p>Example:</p>
-<pre><code>event/?bbox=24.9348,60.1762,24.9681,60.1889
-</code></pre>
-<p><a href="?bbox=24.9348,60.1762,24.9681,60.1889" title="json">See the result</a></p>
-
-<h4 id="specific-location">Specific location</h4>
-<p>To restrict the retrieved events to a known location(s), use
-the query parameter <code>location</code>, separating values by commas
-if you wish to query for several locations.</p>
-<p>Location ids are found at the <code>place</code> endpoint, which lists the
-locations in decreasing number of events found. Most locations
-originate from the Helsinki service point registry (tprek), hence
-the format <code>tprek:28473</code>. An easy way to locate service points is
-to browse <code>servicemap.hel.fi</code>, which uses the same location ids,
-e.g. <code>servicemap.hel.fi/unit/28473</code>.</p>
-<p>Example:</p>
-<pre><code>event/?location=tprek:28473
-</code></pre>
-<p><a href="?location=tprek:28473" title="json">See the result</a></p>
-<h4 id="district">District</h4>
-<p>To restrict the retrieved events to city district(s), use the
-query parameter <code>division</code>, separating values by commas
-if you wish to query for several divisions.</p>
-<p>City of Helsinki neighborhoods (kaupunginosa), districts (peruspiiri)
-and subdistricts (osa-alue) are supported.
-    <a href="https://kartta.hel.fi/link/8BqeiY">
-        Check the divisions on the Helsinki map service.</a>
-</p>
-<p> You may query either by specific OCD division type <code>peruspiiri:malmi</code>, or by division name
-<code>malmi</code>. The latter query checks all divisions with the name,
-regardless of division type.</p>
-<p>Example:</p>
-<pre><code>event/?division=malmi
-</code></pre>
-<p><a href="?division=malmi" title="json">See the result</a></p>
-
-<h4 id="distance-filter">Within a distance (or "circle filter")</h4>
-<p>To restrict the retrieved events to a certain distance from a point,
-use the query parameters <code>dwithin_origin</code> and <code>dwithin_metres</code> in the format</p>
-<pre><code>dwithin_origin=lon,lat&dwithin_metres=distance
-</code></pre>
-<p>Where <code>lon</code> is the longitude of the origin point,
-<code>lat</code> is the latitude of the origin point,
-and <code>distance</code> is the radius in metres.
-Both parameters are required. The default coordinate system is EPSG:4326 and can be overridden with
-the <code>srid</code> parameter.</p>
-<p>Example:</p>
-<pre><code>event/?dwithin_origin=24.9348,60.1762&dwithin_metres=1000
-</code></pre>
-<p><a href="?dwithin_origin=24.9348,60.1762&dwithin_metres=1000" title="json">See the result</a></p>
-
-<h3 id="event-category">Event category</h3>
-<p>To restrict the retrieved events by category, use the query
-parameter <code>keyword</code>, separating values by commas if you wish to
-query for any of several keywords, or the parameter <code>keyword_AND</code>, if you require all
-provided values (separated by commas) to be present.</p>
-<p>Keyword ids are found at the <code>keyword</code> endpoint, which lists the
-keywords in decreasing number of events found. The common keywords
-used in all events originate from the general Finnish ontology (YSO),
-hence the format <code>yso:p4354</code>.</p>
-<p>The most common event categories are listed in the two keyword sets
-    <a href="https://api.hel.fi/linkedevents/v1/keyword_set/helsinki:topics/">helsinki:topics</a> and
-    <a href="https://api.hel.fi/linkedevents/v1/keyword_set/helsinki:audiences/">helsinki:audiences</a>,
-which list the YSO keywords that are present in most events to specify event main topic and audience.</p>
-<p>Example:</p>
-<pre><code>event/?keyword=yso:p4354
-</code></pre>
-<p><a href="?keyword=yso:p4354" title="json">See the result</a></p>
-
-<h3 id="event-category">Keyword set search</h3>
-<p>Some services maintain curated keyword sets, which can also be used in search with query parameters
-<code>keyword_set_AND</code> and <code>keyword_set_OR</code>. As names of the keyword sets can repeat
-between the services, ids should be supplied. Say, we have one keyword set <b>Music</b> with id "myservice:1"
-that contains keywords rock and jazz, and another keyword set <b>Workshops</b> with keywords "workshop" and "seminar"
-and id "myservice:2". Then a request <code>/event/?keyword_set_AND=myservice:1,myservice:2</code>
-would return the events matching the following expression: (rock OR jazz) AND (workshop OR seminar).</p>
-
-<h3 id="event-last-modified">Event last modification time</h3>
-<p>To find events that have changed since you last polled Linkedevents API (to e.g. update your event cache),
-it is best to use the query parameter <code>last_modified_since</code>. This allows you to only return data
-that has changed after your last update. You may also include events that have been deleted in the API in
-the results by using the <code>show_deleted</code> filter. This allows you to update your cache with all added,
-modified and deleted events without having to fetch *all* future events every time.</p>
-</p>
-</p>
-<p>Example:</p>
-<pre><code>event/?last_modified_since=2020-04-07&show_deleted=True
-</code></pre>
-<p><a href="?last_modified_since=2020-04-07&show_deleted=True" title="json">See the result</a></p>
-<h3 id="event-status">Event status</h3>
-<p>Events in Linkedevents (indicated by the <code>event_status</code> field) may be either scheduled as planned
-(<code>EventScheduled</code>), rescheduled if their start time has changed after they were first published
-(<code>EventRescheduled</code>), cancelled if they were cancelled altogether after publication
-(<code>EventCancelled</code>), or postponed to the indefinite future if they could not be organized at the
-original time (<code>EventPostponed</code>). These statuses stem from <a href='https://schema.org/eventStatus'>
-schema.org</a>.</p>
-<p>You may filter events with only the desired status with the <code>event_status</code> filter.</p>
-<p>Example:</p>
-<pre><code>event/?event_status=EventCancelled
-</code></pre>
-<p><a href="?event_status=EventCancelled" title="json">See the result</a></p>
-<h3 id="event-text">Event text</h3>
-<p>To find out events that contain a specific string in any of the text
-fields, use the query parameter <code>text</code>.</p>
-<p>Example:</p>
-<pre><code>event/?text=shostakovich
-</code></pre>
-<p><a href="?text=shostakovich" title="json">See the result</a></p>
-<h3 id="event-price">Event price</h3>
-<p>Events may or may not contain the <code>offers</code> field that lists event pricing. To return only
-free or non-free events, use the query parameter<code>is_free</code>. However, note that from some
-data sources, no event pricing info is available, so this filter will only return those events which
-have pricing data available.</p>
-<p>Example:</p>
-<pre><code>event/?is_free=true
-</code></pre>
-<p><a href="?is_free=true" title="json">See the result</a></p>
-<h3 id="event-language">Event language</h3>
-<p>To find events that have a set language or event data translated into
-that language, use the query parameter <code>language</code>. If you only wish to see
-events that have a set language, use the <code>in_language</code> parameter, and if
-you only want event data translated to a set language, use the <code>translation</code> parameter.</p>
-<p>Supported languages are found at the <code>language</code> endpoint, which also lists
-which languages have translations available. Currently, translations are supported
-in <code>fi</code>, <code>sv</code>, <code>en</code>, <code>ru</code>,
-<code>zh_hans</code>, and <code>ar</code>.</p>
-<p>Example:</p>
-<pre><code>event/?language=ru
-</code></pre>
-<p><a href="?language=ru" title="json">See the result</a></p>
-<h3 id="audience-age">Event audience age boundaries.</h3>
-<p>To find events that are designed for specific age audiences use the query paramteres <code>audience_min_age_lt</code>,
-<code>audience_min_age_gt</code>, <code>audience_max_age_lt</code>, <code>audience_max_age_gt</code>.</p>
-
-<p> <code>audience_min_age_lt</code> returns the events whose minimal age is lower than or equals the specified value, <code>audience_min_age_gt</code> returns the events whose minimal age is greater than or equals the specified value. <code>max_age</code> parameteres, naturally, work the same way only for the maximum age of the event audience. Note, that the events that are not designed for the specific audiences will be omitted.</p>
-
-<code>audience_max_age</code> and <code>audience_min_age</code> parameters without <code>lt</code> and <code>gt</code> modifiers are left for backward compatibility only and should not be employed.
-
-<p>Example:</p>
-<pre><code>event/?audience_min_age_gt=10
-</code></pre>
-<p><a href="?audience_min_age_gt=10" title="json">See the result</a></p>
-
-<h3 id="suitable_for">Select events suitable for certain age.</h3>
-<p>To find events that are suitable for certain age  use the query paramter <code>suitable_for</code> that returns all the events that are suitable for the age or age range specified. Under the hood it excludes all the events that have max age limit below or min age limit above the age specified. Suitable events with just one age boundary specified are returned, events with no age limits specified are excluded. Query parameter can take either one or two arguments, the order of parameters when specifying the age range is not important.
-
-<p>Example:</p>
-<pre><code>event/?suitable_for=12
-</code></pre>
-<p><a href="?suitable_for=12,14" title="json">See the result</a></p>
-
-<h3 id="event-publisher">Event publisher</h3>
-<p>To find out events that are published by a specific organization, use the query
-parameter <code>publisher</code>, separating values by commas if you wish to query for several publishers.</p>
-<p>Existing publisher organizations are found at the <code>organization</code> endpoint. City of Helsinki
-internal publishers have ids of the form <code>ahjo:origin_id</code> as they originate from
-the Helsinki Ahjo decisionmaking system, and have a rather complex hierarchy. External publishers may have
-their own namespaces, ids and hierarchies.</p>
-<p>Also, it is possible to fetch events under a specific publisher organization hierarchy (say
-<a href='https://api.hel.fi/linkedevents/v1/organization/ahjo:00001/'>City of Helsinki</a>) by using the
-parameter <code>publisher_ancestor</code>, which returns all events published by any suborganizations
-(at any level) of the given organization.</p>
-<p>Example:</p>
-<pre><code>event/?publisher=ytj:0586977-6
-</code></pre>
-<p><a href="?publisher=ytj:0586977-6" title="json">See the result</a></p>
-<pre><code>event/?publisher_ancestor=ahjo:00001
-</code></pre>
-<p><a href="?publisher_ancestor=ahjo:00001" title="json">See the result</a></p>
-<h3 id="event-data-source">Event data source</h3>
-<p>To find out events that originate from a specific source system, use the query parameter
-<code>data_source</code>. All event ids are of the form <code>data_source:origin_id</code>, so this allows
-you to return only events coming to Linkedevents from a specific data system. <code>helsinki</code> is the
-name of our own data source, i.e. events where Linkedevents API itself is the master data.</p>
-<p>Example:</p>
-<pre><code>event/?data_source=helmet
-</code></pre>
-<p><a href="?data_source=helmet" title="json">See the result</a></p>
-<h3 id="event-hierarchy">Event hierarchy</h3>
-<p>Events in linkedevents may be either standalone events, or they may have super or sub
-events. There are two types of super events, indicated in the field
-<code>super_event_type</code> by <code>recurring</code> (repeating events, event series)
-and <code>umbrella</code> (festivals etc.).</p>
-<p><code>recurring</code> events last for a period and have <code>sub_events</code> that all
-have similar data, but different dates.</p>
-<p><code>umbrella</code> events last for a period and may have different
-<code>sub_events</code>, including <code>recurring</code> events (i.e. an
-<code>umbrella</code> festival may have a <code>recurring</code> theater play
-<code>sub_event</code>, which may have several nights as <code>sub_events</code>.)</p>
-<h4 id="super-event-type">Super event type</h4>
-<p>You may use the query parameter <code>super_event_type</code>, comma separated, to get
-only super events of specific types. You may use <code>none</code> if you want non-super
-events included.</p>
-<p>Example:</p>
-<pre><code>event/?super_event_type=umbrella,none
-</code></pre>
-<p><a href="?super_event_type=umbrella,none" title="json">See the result</a></p>
-<h4 id="super-event-type">Super event</h4>
-<p>You may use the query parameter <code>super_event</code>, comma separated, to get all
-subevents for specific superevents. You may use <code>none</code> if you want all
-events which have no superevent included.</p>
-<p>Example:</p>
-<pre><code>event/?super_event=linkedevents:agg-103
-</code></pre>
-<p><a href="?super_event=linkedevents:agg-103" title="json">See the result</a></p>
-<h2 id="getting-detailed-data">Getting detailed data</h2>
-<p>In the default case, keywords, locations, and other fields that
-refer to separate resources are only displayed as simple references.</p>
-<p>If you want to include the complete data from related resources in
-the current response, use the keyword <code>include</code>. <strong> Please note, however,
-that including all the resources inlined in *every* event will result in a huge number
-of duplicate data in the json, making the json very slow to generate and process and causing
-considerable API load and long response times when too many such requests are made. Therefore,
-if you are listing the maximum number of events (100) or updating your cache with all events,
-please consider caching the keyword and location data separately to prevent unnecessary API
-slowdown and continuous repeated work. Keyword and location data seldom change and are easily
-fetched from their own endpoints separately.
-</strong></p>
-<p>Example:</p>
-<pre><code>event/?include=location,keywords
-</code></pre>
-<p><a href="?include=location,keywords" title="json">See the result</a></p>
-<h2 id="ordering">Ordering</h2>
-<p>Default ordering is descending order by <code>-last_modified_time</code>.
-You may also order results by <code>start_time</code>, <code>end_time</code>,
-<code>name</code> and <code>duration</code>. Descending order is denoted by
-adding <code>-</code> in front of the parameter, default order is ascending.
-For example:</p>
-<pre><code>event/?sort=-end_time</code></pre>
-<p><a href="?sort=-end_time" title="json">See the result</a></p>
-<h2 id="enrolment">Open enrolment</h2>
-<p>Two endpoints show the events that have connected registrations and have places either
-    at the event itself <code>enrolment_open</code> or in the waiting lists <code>
-    enrolment_open_waitlist</code>. Note that the latter query parameter when set to <code>True</code>
-    returns also the events that have open spots at the event itself. Null values are regarded
-    as unlimited number of spots at the event or in the waiting list.
-For example:</p>
-<pre><code>event/?enrolment_open_waitilist=true</code></pre>
-<p><a href="?enrolment_open_waitilist=true" title="json">See the result</a></p>
-<h3 id="event-registration">Event with registration</h3>
-<p>To find out events with a registration, use the query parameter
-<code>registration</code>.
-<p>Example:</p>
-<pre><code>event/?registration=true</code></pre>
-<p><a href="?registration=true" title="json">See the result</a></p>
-<p>To find out events without a registration, use the query parameter
-<code>registration=false</code>.
-<p>Example:</p>
-<pre><code>event/?registration=false</code></pre>
-<p><a href="?registration=false" title="json">See the result</a></p>
-=======
         <h3 id="local-ongoing">Ongoing local events</h3>
         <p>Use to quickly access local (municipality level) events that are upcoming or have not ended yet. 
             Combines the search on a number of description, name, and keyword fields. Locality is defined on 
@@ -732,6 +407,5 @@
         <p>For example:</p>
         <pre><code>event/?sort=-end_time</code></pre>
         <p><a href="?sort=-end_time" title="json">See the result</a></p>
->>>>>>> 5387c90d
     </div>
 </div>