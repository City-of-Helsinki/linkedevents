-c requirements.txt # Constrained by requirements.txt

django-extensions
flake8
<<<<<<< HEAD
gitlint==0.12.0
=======
freezegun
>>>>>>> 5c7b4cd7
pip-tools
pyflakes
pylint
pytest-django
pytest<|MERGE_RESOLUTION|>--- conflicted
+++ resolved
@@ -2,11 +2,8 @@
 
 django-extensions
 flake8
-<<<<<<< HEAD
+freezegun
 gitlint==0.12.0
-=======
-freezegun
->>>>>>> 5c7b4cd7
 pip-tools
 pyflakes
 pylint
