"""
Django settings module for linkedevents project.
"""
import os
import environ
import sentry_sdk
import subprocess
from sentry_sdk.integrations.django import DjangoIntegration
from django.conf.global_settings import LANGUAGES as GLOBAL_LANGUAGES
from django.core.exceptions import ImproperlyConfigured

CONFIG_FILE_NAME = "config_dev.toml"


def get_git_revision_hash() -> str:
    """
    Retrieve the git hash for the underlying git repository or die trying

    We need a way to retrieve git revision hash for sentry reports
    I assume that if we have a git repository available we will
    have git-the-comamand as well
    """
    try:
        # We are not interested in gits complaints
        git_hash = subprocess.check_output(['git', 'rev-parse', 'HEAD'], stderr=subprocess.DEVNULL, encoding='utf8')
    # ie. "git" was not found
    # should we return a more generic meta hash here?
    # like "undefined"?
    except FileNotFoundError:
        git_hash = "git_not_available"
    except subprocess.CalledProcessError:
        # Ditto
        git_hash = "no_repository"
    return git_hash.rstrip()


root = environ.Path(__file__) - 2  # two levels back in hierarchy
env = environ.Env(
    DEBUG=(bool, False),
    SYSTEM_DATA_SOURCE_ID=(str, 'system'),
    LANGUAGES=(list, ['fi', 'sv', 'en', 'zh-hans', 'ru', 'ar']),
    CACHE_URL=(str, 'redis://redis/0'),
    DATABASE_URL=(str, 'postgis:///linkedevents'),
    TOKEN_AUTH_ACCEPTED_AUDIENCE=(str, ''),
    TOKEN_AUTH_SHARED_SECRET=(str, ''),
    ELASTICSEARCH_URL=(str, None),
    SECRET_KEY=(str, ''),
    ALLOWED_HOSTS=(list, []),
    ADMINS=(list, []),
    SECURE_PROXY_SSL_HEADER=(tuple, None),
    USE_X_FORWARDED_HOST=(bool, False),
    CUSTOM_X_FORWARDED_PORT_HEADER=(str, 'LINKEDEVENTS-X-FORWARDED-PORT'),
    CUSTOM_X_FORWARDED_PROTO_HEADER=(str, 'LINKEDEVENTS-X-FORWARDED-PROTO'),
    MEDIA_ROOT=(environ.Path(), root('media')),
    STATIC_ROOT=(environ.Path(), root('static')),
    MEDIA_URL=(str, '/media/'),
    STATIC_URL=(str, '/static/'),
    SENTRY_DSN=(str, ''),
    SENTRY_ENVIRONMENT=(str, 'development'),
    COOKIE_PREFIX=(str, 'linkedevents'),
    INTERNAL_IPS=(list, []),
    INSTANCE_NAME=(str, 'Linked Events'),
    EXTRA_INSTALLED_APPS=(list, []),
    AUTO_ENABLED_EXTENSIONS=(list, []),
    MAIL_MAILGUN_KEY=(str, ''),
    MAIL_MAILGUN_DOMAIN=(str, ''),
    MAIL_MAILGUN_API=(str, ''),
    LIPPUPISTE_EVENT_API_URL=(str, None),
    STATICFILES_STORAGE=(str, 'django.contrib.staticfiles.storage.StaticFilesStorage'),
    AWS_STATIC_STORAGE_BUCKET_NAME=(str, ''),
    AWS_STATIC_DEFAULT_ACL=(str, None),
    AWS_STATIC_S3_CUSTOM_DOMAIN=(str, ''),
    DEFAULT_FILE_STORAGE=(str, 'django.core.files.storage.FileSystemStorage'),
    AWS_MEDIA_STORAGE_BUCKET_NAME=(str, ''),
    AWS_MEDIA_DEFAULT_ACL=(str, None),
    AWS_MEDIA_S3_CUSTOM_DOMAIN=(str, ''),
    # Enabling notifications requires that email has been configured
    ENABLE_NOTIFICATIONS=(bool, False),
)

# Build paths inside the project like this: os.path.join(BASE_DIR, ...)
BASE_DIR = root()

# Django environ has a nasty habit of complanining at level
# WARN about env file not being preset. Here we pre-empt it.
env_file_path = os.path.join(BASE_DIR, CONFIG_FILE_NAME)
if os.path.exists(env_file_path):
    # Logging configuration is not available at this point
    print(f'Reading config from {env_file_path}')
    environ.Env.read_env(env_file_path)

DEBUG = env('DEBUG')
TEMPLATE_DEBUG = False

ALLOWED_HOSTS = env('ALLOWED_HOSTS')
ADMINS = env('ADMINS')
INTERNAL_IPS = env('INTERNAL_IPS',
                   default=(['127.0.0.1'] if DEBUG else []))
DATABASES = {
    'default': env.db()
}

# The default number of seconds to cache a page for the cache middleware.
# See: https://docs.djangoproject.com/en/dev/ref/settings/#cache-middleware-seconds
CACHE_MIDDLEWARE_SECONDS = 60

# A dictionary containing the settings for all caches to be used with Django.
# See: https://docs.djangoproject.com/en/dev/ref/settings/#caches
CACHES = {
    # django-environ doesn't support the rediss:// cache URL scheme needed for TLS connections. That's why we don't use
    # env.cache()
    # See https://github.com/joke2k/django-environ/issues/210
    'default': {
        'BACKEND': 'django_redis.cache.RedisCache',
        'LOCATION': env('CACHE_URL'),
        'OPTIONS': {
            'CLIENT_CLASS': 'django_redis.client.DefaultClient',
        }
    }
}

# Controls where Django stores session data. The django.contrib.sessions.backends.cache setting stores session data
# directly in the cache.
# See: https://docs.djangoproject.com/en/dev/ref/settings/#session-engine
SESSION_ENGINE = "django.contrib.sessions.backends.cache"

# Whether a user's session cookie expires when the Web browser is closed.
# See: https://docs.djangoproject.com/en/dev/ref/settings/#session-expire-at-browser-close
SESSION_EXPIRE_AT_BROWSER_CLOSE = True

# The age of session cookies, in seconds. Currently, set to 2 hours.
# See: https://docs.djangoproject.com/en/dev/ref/settings/#session-cookie-age
SESSION_COOKIE_AGE = 7200

SYSTEM_DATA_SOURCE_ID = env('SYSTEM_DATA_SOURCE_ID')

SITE_ID = 1

LOGGING = {
    'version': 1,
    'disable_existing_loggers': False,
    'formatters': {
        'timestamped_named': {
            'format': '%(asctime)s %(name)s %(levelname)s: %(message)s',
        },
    },
    'handlers': {
        'console': {
            'class': 'logging.StreamHandler',
            'formatter': 'timestamped_named',
        },
        # Just for reference, not used
        'blackhole': {
            'class': 'logging.NullHandler',
        },
    },
    'loggers': {
        '': {
            'handlers': ['console'],
            'level': os.getenv('DJANGO_LOG_LEVEL', 'INFO'),
        },
        # Special configuration for elasticsearch, as INFO level prints
        # out every single call to elasticsearch
        'elasticsearch': {
            'level': 'WARNING',
        },
    }
}

# Application definition
INSTALLED_APPS = [
    'helusers',
    'django.contrib.sites',
    'modeltranslation',
    'helusers.apps.HelusersAdminConfig',
    'django.contrib.auth',
    'django.contrib.contenttypes',
    'django.contrib.sessions',
    'django.contrib.messages',

    # disable Django’s development server static file handling
    'whitenoise.runserver_nostatic',
    'django.contrib.staticfiles',

    'django.contrib.gis',
    'django.contrib.postgres',
    'events',
    'corsheaders',
    'rest_framework',
    'rest_framework_gis', 
    'rest_framework_jwt',
    'mptt',
    'reversion',
    'haystack',
    'django_cleanup',
    'django_filters',
    'django_jinja',
    'notifications',
    'anymail',

    'allauth',
    'allauth.account',
    'allauth.socialaccount',
    'helusers.providers.helsinki',

    'helevents',
    'munigeo',
    'leaflet',
    'django_orghierarchy',
    'admin_auto_filters',

    'storages',
] + env('EXTRA_INSTALLED_APPS')

<<<<<<< HEAD
if not DEBUG:
    # Remove this application from production, so that we don't need to install dev deps there
    INSTALLED_APPS.remove("django_extensions")
=======
# django-extensions is a set of developer friendly tools
if DEBUG:
    INSTALLED_APPS.append('django_extensions')
>>>>>>> 76d10d2a

if env('SENTRY_DSN'):
    sentry_sdk.init(
        dsn=env('SENTRY_DSN'),
        environment=env('SENTRY_ENVIRONMENT'),
        release=get_git_revision_hash(),
        integrations=[DjangoIntegration()]
    )

MIDDLEWARE = [
<<<<<<< HEAD
    'linkedevents.middleware.AwsAlbHeaderMiddleware',
=======
    # CorsMiddleware should be placed as high as possible and above WhiteNoiseMiddleware in particular
>>>>>>> 76d10d2a
    'corsheaders.middleware.CorsMiddleware',
    # WhiteNoiseMiddleware should be placed as high as possible
    'whitenoise.middleware.WhiteNoiseMiddleware',

    'django.contrib.sessions.middleware.SessionMiddleware',
    'django.middleware.common.CommonMiddleware',
    'django.middleware.csrf.CsrfViewMiddleware',
    'django.contrib.auth.middleware.AuthenticationMiddleware',
    'reversion.middleware.RevisionMiddleware',
    'django.contrib.messages.middleware.MessageMiddleware',
    'django.middleware.clickjacking.XFrameOptionsMiddleware',
]

ROOT_URLCONF = 'linkedevents.urls'

WSGI_APPLICATION = 'linkedevents.wsgi.application'

# Internationalization

# Map language codes to the (code, name) tuples used by Django
# We want to keep the ordering in LANGUAGES configuration variable,
# thus some gyrations
language_map = {x: y for x, y in GLOBAL_LANGUAGES}
try:
    LANGUAGES = tuple((l, language_map[l]) for l in env('LANGUAGES'))
except KeyError as e:
    raise ImproperlyConfigured(f"unknown language code \"{e.args[0]}\"")
LANGUAGE_CODE = env('LANGUAGES')[0]

TIME_ZONE = 'Europe/Helsinki'

MUNIGEO_COUNTRY = 'country:fi'
MUNIGEO_MUNI = 'kunta:helsinki'

USE_I18N = True
USE_L10N = True
USE_TZ = True

LOCALE_PATHS = (
    os.path.join(BASE_DIR, 'locale'),
)

# Kulke importer looks here for its input files
IMPORT_FILE_PATH = os.path.join(BASE_DIR, 'data')

# Static files (CSS, JavaScript, Images)

STATIC_URL = env('STATIC_URL')
MEDIA_URL = env('MEDIA_URL')
STATIC_ROOT = env('STATIC_ROOT')
MEDIA_ROOT = env('MEDIA_ROOT')


# Configure django-storages for static files
STATICFILES_STORAGE = env('STATICFILES_STORAGE')
AWS_STORAGE_BUCKET_NAME = env('AWS_STATIC_STORAGE_BUCKET_NAME')
AWS_DEFAULT_ACL = env('AWS_STATIC_DEFAULT_ACL')
# The S3 files are served through nginx so we need to set the correct domain and path
AWS_S3_CUSTOM_DOMAIN = env('AWS_STATIC_S3_CUSTOM_DOMAIN')

# Configure django-storages for media files
# The other configuration options are defined in media_storage.py. See:
# https://django-storages.readthedocs.io/en/latest/backends/amazon-S3.html#overriding-the-default-storage-class
DEFAULT_FILE_STORAGE = env('DEFAULT_FILE_STORAGE')
AWS_MEDIA_STORAGE_BUCKET_NAME = env('AWS_MEDIA_STORAGE_BUCKET_NAME')
AWS_MEDIA_DEFAULT_ACL = env('AWS_MEDIA_DEFAULT_ACL')
# The S3 files are served through nginx so we need to set the correct domain and path
AWS_MEDIA_S3_CUSTOM_DOMAIN = env('AWS_MEDIA_S3_CUSTOM_DOMAIN')

# Settings common to both static files and media files
# Do not append AWS query parameters to the generated URL
AWS_QUERYSTRING_AUTH = False

# A boolean that specifies whether to use the X-Forwarded-Host header in preference to the Host header. This should
# only be enabled if a proxy which sets this header is in use. If a proxy is in use and this is disabled, the links in
# the Browsable API will be wrong.
# See: https://docs.djangoproject.com/en/dev/ref/settings/#use-x-forwarded-host
USE_X_FORWARDED_HOST = env('USE_X_FORWARDED_HOST')

# A tuple representing a HTTP header/value combination that signifies a request is secure. This controls the behavior
# of the request object’s is_secure() method. Set this to ('HTTP_X_FORWARDED_PROTO', 'https') to tell Django to use the
# X-Forwarded-Proto header to tell whether the service is served over TLS or not. This can be used, e.g., when a proxy
# terminates the TLS connection and forwards the request over an unsecure HTTP connection. If a proxy is in use and
# this is disabled, the links in the Browsable API may show http as the scheme instead of https.
# See: https://docs.djangoproject.com/en/dev/ref/settings/#secure-proxy-ssl-header
SECURE_PROXY_SSL_HEADER = env('SECURE_PROXY_SSL_HEADER')

# Define the custom headers from which the X-Forwarded-{Port|Proto} header values will be copied. See middlewares.py
# for more details.
CUSTOM_X_FORWARDED_PORT_HEADER = env('CUSTOM_X_FORWARDED_PORT_HEADER')
CUSTOM_X_FORWARDED_PROTO_HEADER = env('CUSTOM_X_FORWARDED_PROTO_HEADER')

#
# Authentication
#
AUTH_USER_MODEL = 'helevents.User'
AUTHENTICATION_BACKENDS = (
    'django.contrib.auth.backends.ModelBackend',
    'allauth.account.auth_backends.AuthenticationBackend',
)
SOCIALACCOUNT_PROVIDERS = {
    'helsinki': {
        'VERIFIED_EMAIL': True
    }
}
LOGIN_REDIRECT_URL = '/'
ACCOUNT_LOGOUT_ON_GET = True
SOCIALACCOUNT_ADAPTER = 'helusers.adapter.SocialAccountAdapter'

#
# REST Framework
#
REST_FRAMEWORK = {
    'PAGE_SIZE': 20,
    'ORDERING_PARAM': 'sort',
    'DEFAULT_RENDERER_CLASSES': (
        'events.renderers.JSONRenderer',
        'events.renderers.JSONLDRenderer',
        'rest_framework.renderers.BrowsableAPIRenderer',
    ),
    'DEFAULT_PARSER_CLASSES': (
        'events.parsers.CamelCaseJSONParser',
        'events.parsers.JSONLDParser',
        'rest_framework.parsers.FormParser',
        'rest_framework.parsers.MultiPartParser',
    ),
    'DEFAULT_FILTER_BACKENDS': (
        'django_filters.rest_framework.DjangoFilterBackend',
    ),
    'DEFAULT_PAGINATION_CLASS': 'events.api_pagination.CustomPagination',
    'DEFAULT_PERMISSION_CLASSES': (
        'rest_framework.permissions.IsAuthenticatedOrReadOnly',
    ),
    'DEFAULT_AUTHENTICATION_CLASSES': (
        'events.auth.ApiKeyAuthentication',
        'helusers.jwt.JWTAuthentication',
    ),
    'DEFAULT_VERSIONING_CLASS': 'rest_framework.versioning.URLPathVersioning',
    'VIEW_NAME_FUNCTION': 'events.api.get_view_name',
}
JWT_AUTH = {
    'JWT_PAYLOAD_GET_USER_ID_HANDLER': 'helusers.jwt.get_user_id_from_payload_handler',
    'JWT_AUDIENCE': env('TOKEN_AUTH_ACCEPTED_AUDIENCE'),
    'JWT_SECRET_KEY': env('TOKEN_AUTH_SHARED_SECRET'),
}

CORS_ORIGIN_ALLOW_ALL = True
CSRF_COOKIE_NAME = '%s-csrftoken' % env('COOKIE_PREFIX')
SESSION_COOKIE_NAME = '%s-sessionid' % env('COOKIE_PREFIX')

from django_jinja.builtins import DEFAULT_EXTENSIONS # noqa

TEMPLATES = [
    {
        'BACKEND': 'django_jinja.backend.Jinja2',
        'APP_DIRS': True,
        'OPTIONS': {
            'extensions': DEFAULT_EXTENSIONS + ["jinja2.ext.i18n"],
            'translation_engine': 'django.utils.translation',
            "match_extension": ".jinja",
            "filters": {
                "django_wordwrap": "django.template.defaultfilters.wordwrap"
            },
        },
    },
    {
        'BACKEND': 'django.template.backends.django.DjangoTemplates',
        'DIRS': [
            os.path.join(BASE_DIR, 'templates'),
        ],
        'APP_DIRS': True,
        'OPTIONS': {
            'context_processors': [
                'django.contrib.auth.context_processors.auth',
                'django.template.context_processors.debug',
                'django.template.context_processors.i18n',
                'django.template.context_processors.media',
                'django.template.context_processors.static',
                'django.template.context_processors.tz',
                'django.contrib.messages.context_processors.messages',
            ],
        },
    },
]

POSTGIS_VERSION = (2, 1, 1)

# Use ETRS-TM35FIN projection by default
PROJECTION_SRID = 3067
# Bounding box of Finland and then some

BOUNDING_BOX = [-548576, 6291456, 1548576, 8388608]

CITYSDK_API_SETTINGS = {
    'CITYSDK_URL': "http://api.tourism.helsinki.citysdk.eu/CitySDK/",
    'USERNAME': 'admin',
    'PASSWORD': 'defaultCitySDKPassword',
    'SRS_URL': 'http://www.opengis.net/def/crs/EPSG/0/%d' % PROJECTION_SRID,
    'DEFAULT_POI_CATEGORY': '53562f3238653c0a842a3bf7'
}

# Used in Lippupiste importer
LIPPUPISTE_EVENT_API_URL = env('LIPPUPISTE_EVENT_API_URL')


def haystack_connection_for_lang(language_code):
    if language_code == "fi":
        return {'default-fi': {
                    'ENGINE': 'multilingual_haystack.backends.LanguageSearchEngine',
                    'BASE_ENGINE': 'events.custom_elasticsearch_search_backend.CustomEsSearchEngine',
                    'URL': env('ELASTICSEARCH_URL'),
                    'INDEX_NAME': 'linkedevents-fi',
                    'MAPPINGS': CUSTOM_MAPPINGS,
                    'SETTINGS': {
                        "analysis": {
                            "analyzer": {
                                "default": {
                                    "tokenizer": "finnish",
                                    "filter": ["lowercase", "voikko_filter"]
                                }
                            },
                            "filter": {
                                "voikko_filter": {
                                    "type": "voikko",
                                }
                            }
                        }
                    }
                },
                }
    else:
        return {f'default-{language_code}': {
                    'ENGINE': 'multilingual_haystack.backends.LanguageSearchEngine',
                    'BASE_ENGINE': 'events.custom_elasticsearch_search_backend.CustomEsSearchEngine',
                    'URL': env('ELASTICSEARCH_URL'),
                    'INDEX_NAME': f'linkedevents-{language_code}',
                    'MAPPINGS': CUSTOM_MAPPINGS,
                    }
                }


def dummy_haystack_connection_for_lang(language_code):
    return {f'default-{language_code}': {
                'ENGINE': 'multilingual_haystack.backends.LanguageSearchEngine',
                'BASE_ENGINE': 'haystack.backends.simple_backend.SimpleEngine'
                }
            }


HAYSTACK_SIGNAL_PROCESSOR = 'haystack.signals.RealtimeSignalProcessor'

CUSTOM_MAPPINGS = {
    'autosuggest': {
        'search_analyzer': 'standard',
        'index_analyzer': 'edgengram_analyzer',
        'analyzer': None
    },
    'text': {
        'analyzer': 'default'
    }
}

HAYSTACK_CONNECTIONS = {
    'default': {
        'ENGINE': 'multilingual_haystack.backends.MultilingualSearchEngine',
    }
}

for language in [l[0] for l in LANGUAGES]:
    if env('ELASTICSEARCH_URL'):
        connection = haystack_connection_for_lang(language)
    else:
        connection = dummy_haystack_connection_for_lang(language)
    HAYSTACK_CONNECTIONS.update(connection)


import bleach  # noqa
BLEACH_ALLOWED_TAGS = bleach.ALLOWED_TAGS + ["p", "div", "br"]

from easy_thumbnails.conf import Settings as thumbnail_settings  # noqa
THUMBNAIL_PROCESSORS = (
    'image_cropping.thumbnail_processors.crop_corners',
) + thumbnail_settings.THUMBNAIL_PROCESSORS

# django-orghierachy swappable model
DJANGO_ORGHIERARCHY_DATASOURCE_MODEL = 'events.DataSource'

AUTO_ENABLED_EXTENSIONS = env('AUTO_ENABLED_EXTENSIONS')

# shown in the browsable API
INSTANCE_NAME = env('INSTANCE_NAME')

# local_settings.py can be used to override environment-specific settings
# like database and email that differ between development and production.
f = os.path.join(BASE_DIR, "local_settings.py")
if os.path.exists(f):
    import sys
    import imp
    module_name = "%s.local_settings" % ROOT_URLCONF.split('.')[0]
    module = imp.new_module(module_name)
    module.__file__ = f
    sys.modules[module_name] = module
    exec(open(f, "rb").read())

SECRET_KEY = env('SECRET_KEY')

# We generate a persistent SECRET_KEY if it is not defined or it's empty. Note that
# setting SECRET_KEY will override the persisted key
if 'SECRET_KEY' not in locals() or not SECRET_KEY:
    secret_file = os.path.join(BASE_DIR, '.django_secret')
    try:
        SECRET_KEY = open(secret_file).read().strip()
    except IOError:
        import random
        system_random = random.SystemRandom()
        try:
            SECRET_KEY = ''.join(
                [system_random.choice('abcdefghijklmnopqrstuvwxyz0123456789!@#$%^&*(-_=+)')
                 for i in range(64)])
            secret = open(secret_file, 'w')
            import os
            os.chmod(secret_file, 0o0600)
            secret.write(SECRET_KEY)
            secret.close()
        except IOError:
            Exception('Please create a %s file with random characters to generate your secret key!' % secret_file)

ENABLE_NOTIFICATIONS = env('ENABLE_NOTIFICATIONS')

#
# Anymail
#

if env('MAIL_MAILGUN_KEY'):
    ANYMAIL = {
        'MAILGUN_API_KEY': env('MAIL_MAILGUN_KEY'),
        'MAILGUN_SENDER_DOMAIN': env('MAIL_MAILGUN_DOMAIN'),
        'MAILGUN_API_URL': env('MAIL_MAILGUN_API'),
    }
    EMAIL_BACKEND = 'anymail.backends.mailgun.EmailBackend'
elif not env('MAIL_MAILGUN_KEY') and DEBUG is True:
    EMAIL_BACKEND = 'django.core.mail.backends.console.EmailBackend'<|MERGE_RESOLUTION|>--- conflicted
+++ resolved
@@ -177,11 +177,7 @@
     'django.contrib.contenttypes',
     'django.contrib.sessions',
     'django.contrib.messages',
-
-    # disable Django’s development server static file handling
-    'whitenoise.runserver_nostatic',
     'django.contrib.staticfiles',
-
     'django.contrib.gis',
     'django.contrib.postgres',
     'events',
@@ -212,15 +208,9 @@
     'storages',
 ] + env('EXTRA_INSTALLED_APPS')
 
-<<<<<<< HEAD
-if not DEBUG:
-    # Remove this application from production, so that we don't need to install dev deps there
-    INSTALLED_APPS.remove("django_extensions")
-=======
 # django-extensions is a set of developer friendly tools
 if DEBUG:
     INSTALLED_APPS.append('django_extensions')
->>>>>>> 76d10d2a
 
 if env('SENTRY_DSN'):
     sentry_sdk.init(
@@ -231,15 +221,8 @@
     )
 
 MIDDLEWARE = [
-<<<<<<< HEAD
     'linkedevents.middleware.AwsAlbHeaderMiddleware',
-=======
-    # CorsMiddleware should be placed as high as possible and above WhiteNoiseMiddleware in particular
->>>>>>> 76d10d2a
     'corsheaders.middleware.CorsMiddleware',
-    # WhiteNoiseMiddleware should be placed as high as possible
-    'whitenoise.middleware.WhiteNoiseMiddleware',
-
     'django.contrib.sessions.middleware.SessionMiddleware',
     'django.middleware.common.CommonMiddleware',
     'django.middleware.csrf.CsrfViewMiddleware',
