--- conflicted
+++ resolved
@@ -1,11 +1,10 @@
-<<<<<<< HEAD
 import django_filters
-=======
 from rest_framework.response import Response
-from .models import *
->>>>>>> 4582e3fa
+from .models import Event, Place, Category, Organization, Language, Person
 from rest_framework import viewsets
-from .serializers import *
+from .serializers import EventSerializer, CustomPaginationSerializer, \
+    PlaceSerializer, CategorySerializer, OrganizationSerializer, \
+    LanguageSerializer, PersonSerializer
 
 
 class EventViewSet(viewsets.ModelViewSet):
