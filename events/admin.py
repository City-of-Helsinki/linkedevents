from django.conf import settings
from django.contrib import admin
from django.utils.translation import ugettext as _
from leaflet.admin import LeafletGeoAdmin
from modeltranslation.admin import TranslationAdmin
from reversion.admin import VersionAdmin
from admin_auto_filters.filters import AutocompleteFilter
from events.api import generate_id
from events.models import Place, License, DataSource, Event, Keyword, KeywordSet, Language


class BaseAdmin(admin.ModelAdmin):
    exclude = ("created_by", "modified_by",)

    def save_model(self, request, obj, form, change):
        if obj.pk is None:
            obj.created_by = request.user
        else:
            obj.modified_by = request.user
        obj.save()


class AutoIdBaseAdmin(BaseAdmin):

    def save_model(self, request, obj, form, change):
        system_id = settings.SYSTEM_DATA_SOURCE_ID
        obj.data_source_id = system_id
        if not obj.id:
            if obj.origin_id:
                obj.id = ':'.join([system_id, obj.origin_id])
            else:
                obj.id = generate_id(system_id)
        obj.origin_id = obj.id.split(':')[1]

        super().save_model(request, obj, form, change)


class PublisherFilter(AutocompleteFilter):
    title = 'Publisher'  # display title
    field_name = 'publisher'  # name of the foreign key field


class CreatedByFilter(AutocompleteFilter):
    title = 'Created by'  # display title
    field_name = 'created_by'  # name of the foreign key field


class LocationFilter(AutocompleteFilter):
    title = 'Location'  # display title
    field_name = 'location'  # name of the foreign key field


class EventAdmin(AutoIdBaseAdmin, TranslationAdmin, VersionAdmin):
    # TODO: only allow user_editable editable fields
    fields = ('id', 'data_source', 'origin_id', 'name', 'short_description', 'description', 'location',
              'location_extra_info', 'start_time', 'end_time', 'keywords', 'audience', 'publisher', 'provider',
              'provider_contact_info', 'event_status', 'super_event', 'info_url', 'in_language',
              'publication_status', 'replaced_by', 'deleted')
    search_fields = ('name', 'location__name')
    list_display = ('id', 'name', 'start_time', 'end_time', 'publisher', 'location')
    list_filter = ('data_source', PublisherFilter, CreatedByFilter, LocationFilter)
    ordering = ('-last_modified_time',)
    date_hierarchy = 'end_time'
    autocomplete_fields = ('location', 'keywords', 'audience', 'super_event', 'publisher', 'replaced_by')

    def get_readonly_fields(self, request, obj=None):
        if obj:
            return ['id', 'data_source', 'origin_id']
        else:
            return ['id', 'data_source']

    class Media:
        pass


admin.site.register(Event, EventAdmin)


class KeywordAdmin(AutoIdBaseAdmin, TranslationAdmin, VersionAdmin):
    # TODO: only allow user_editable editable fields
    fields = ('id', 'data_source', 'origin_id',  'publisher', 'name', 'replaced_by', 'deprecated')
    search_fields = ('name',)
    list_display = ('id', 'name', 'n_events')
    list_filter = ('data_source',)
    ordering = ('-n_events',)
    autocomplete_fields = ('publisher', 'replaced_by')
    readonly_fields = ('id',)

    def get_readonly_fields(self, request, obj=None):
        if obj:
            return ['id', 'data_source', 'origin_id']
        else:
            return ['id', 'data_source']


admin.site.register(Keyword, KeywordAdmin)


class KeywordSetAdmin(AutoIdBaseAdmin):
    fields = ('id', 'data_source', 'origin_id', 'name', 'keywords', 'usage')
    autocomplete_fields = ('keywords', )

    def get_readonly_fields(self, request, obj=None):
        if obj:
            return ['id', 'origin_id', 'data_source']
        else:
            return ['id', 'data_source']


admin.site.register(KeywordSet, KeywordSetAdmin)


class HelsinkiGeoAdmin(LeafletGeoAdmin):
    settings_overrides = {
        'DEFAULT_CENTER': (60.171944, 24.941389),
        'DEFAULT_ZOOM': 11,
        'MIN_ZOOM': 3,
        'MAX_ZOOM': 19,
    }


class PlaceAdmin(HelsinkiGeoAdmin, AutoIdBaseAdmin, TranslationAdmin, VersionAdmin):
    # TODO: only allow user_editable editable fields
    fieldsets = (
        (None, {
            'fields': ('id', 'data_source', 'origin_id', 'publisher',  'deleted', 'replaced_by', 'name', 'description',
                       'info_url', 'position')

        }),
        (_('Contact info'), {
            'fields': (
                'email', 'telephone', 'contact_type', 'street_address',
                'address_locality', 'address_region', 'postal_code', 'post_office_box_num')
        }),
    )
    search_fields = ('name', 'street_address')
    list_display = ('id', 'name', 'n_events', 'street_address')
    list_filter = ('data_source',)
    ordering = ('-n_events',)
    autocomplete_fields = ('replaced_by', 'publisher')

    def __init__(self, model, admin_site):
        super().__init__(model, admin_site)
        # use https CDN instead
        self.openlayers_url = 'https://cdnjs.cloudflare.com/ajax/libs/openlayers/2.13.1/OpenLayers.js'

    def get_readonly_fields(self, request, obj=None):
        if obj:
            return ['id', 'data_source', 'origin_id']
        else:
            return ['id', 'data_source']


admin.site.register(Place, PlaceAdmin)


<<<<<<< HEAD
class DataSourceAdmin(BaseAdmin):
    fields = ('id', 'name', 'api_key', 'owner', 'user_editable', 'create_past_events', 'edit_past_events')
=======
class DataSourceAdmin(BaseAdmin, VersionAdmin):
    fields = ('id', 'name', 'api_key', 'owner', 'user_editable')
    autocomplete_fields = ('owner',)

    def get_readonly_fields(self, request, obj=None):
        if obj:
            return ['id']
        else:
            return []
>>>>>>> 24dca3e1


admin.site.register(DataSource, DataSourceAdmin)


class LanguageAdmin(BaseAdmin, VersionAdmin):
    fields = ('id', 'name')

    def get_readonly_fields(self, request, obj=None):
        if obj:
            return ['id']
        else:
            return []


admin.site.register(Language, LanguageAdmin)


class PersonAdmin(BaseAdmin, VersionAdmin):
    pass


class LicenseAdmin(BaseAdmin, TranslationAdmin, VersionAdmin):
    def get_readonly_fields(self, request, obj=None):
        if obj:
            return ['id']
        else:
            return []


admin.site.register(License, LicenseAdmin)<|MERGE_RESOLUTION|>--- conflicted
+++ resolved
@@ -154,12 +154,8 @@
 admin.site.register(Place, PlaceAdmin)
 
 
-<<<<<<< HEAD
-class DataSourceAdmin(BaseAdmin):
+class DataSourceAdmin(BaseAdmin, VersionAdmin):
     fields = ('id', 'name', 'api_key', 'owner', 'user_editable', 'create_past_events', 'edit_past_events')
-=======
-class DataSourceAdmin(BaseAdmin, VersionAdmin):
-    fields = ('id', 'name', 'api_key', 'owner', 'user_editable')
     autocomplete_fields = ('owner',)
 
     def get_readonly_fields(self, request, obj=None):
@@ -167,7 +163,6 @@
             return ['id']
         else:
             return []
->>>>>>> 24dca3e1
 
 
 admin.site.register(DataSource, DataSourceAdmin)
