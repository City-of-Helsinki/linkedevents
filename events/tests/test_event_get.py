# -*- coding: utf-8 -*-
from .utils import versioned_reverse as reverse
import pytest
from .utils import get, assert_fields_exist
from events.models import (
    Event, PublicationStatus, Language
)


# === util methods ===

def get_list(api_client, version='v1', data=None, query_string=None):
    url = reverse('event-list', version=version)
    if query_string:
        url = '%s?%s' % (url, query_string)
    return get(api_client, url, data=data)


def get_detail(api_client, detail_pk, version='v1', data=None):
    detail_url = reverse('event-detail', version=version, kwargs={'pk': detail_pk})
    return get(api_client, detail_url, data=data)


def assert_event_fields_exist(data, version='v1'):
    # TODO: incorporate version parameter into version aware
    # parts of test code
    fields = (
        '@context',
        '@id',
        '@type',
        'audience',
        'created_time',
        'custom_data',
        'data_source',
        'date_published',
        'description',
        'end_time',
        'event_status',
        'external_links',
        'id',
        'images',
        'in_language',
        'info_url',
        'keywords',
        'last_modified_time',
        'location',
        'location_extra_info',
        'name',
        'offers',
        'provider',
        'provider_contact_info',
        'publisher',
        'short_description',
        'audience_min_age',
        'audience_max_age',
        'start_time',
        'sub_events',
        'super_event',
        'super_event_type',
    )
    if version == 'v0.1':
        fields += (
            'origin_id',
            'last_modified_by',
            'headline',
            'secondary_headline',
        )
    assert_fields_exist(data, fields)


# === tests ===

@pytest.mark.django_db
def test_get_event_list_html_renders(api_client, event):
    url = reverse('event-list', version='v1')
    response = api_client.get(url, data=None, HTTP_ACCEPT='text/html')
    assert response.status_code == 200, str(response.content)


@pytest.mark.django_db
def test_get_event_list_check_fields_exist(api_client, event):
    """
    Tests that event list endpoint returns the correct fields.
    """
    response = get_list(api_client)
    assert_event_fields_exist(response.data['data'][0])


@pytest.mark.django_db
def test_get_event_detail_check_fields_exist(api_client, event):
    """
    Tests that event detail endpoint returns the correct fields.
    """
    response = get_detail(api_client, event.pk)
    assert_event_fields_exist(response.data)


@pytest.mark.django_db
def test_get_unknown_event_detail_check_404(api_client):
    response = api_client.get(reverse('event-detail', kwargs={'pk': 'möö'}))
    assert response.status_code == 404


@pytest.mark.django_db
def test_get_event_list_verify_text_filter(api_client, event, event2):
    response = get_list(api_client, data={'text': 'event'})
    assert event.id not in [entry['id'] for entry in response.data['data']]
    assert event2.id in [entry['id'] for entry in response.data['data']]


@pytest.mark.django_db
def test_get_event_list_verify_data_source_filter(api_client, data_source, event, event2):
    response = get_list(api_client, data={'data_source': data_source.id})
    assert event.id in [entry['id'] for entry in response.data['data']]
    assert event2.id not in [entry['id'] for entry in response.data['data']]


@pytest.mark.django_db
def test_get_event_list_verify_data_source_negative_filter(api_client, data_source, event, event2):
    response = get_list(api_client, data={'data_source!': data_source.id})
    assert event.id not in [entry['id'] for entry in response.data['data']]
    assert event2.id in [entry['id'] for entry in response.data['data']]


@pytest.mark.django_db
def test_get_event_list_verify_location_filter(api_client, place, event, event2):
    response = get_list(api_client, data={'location': place.id})
    assert event.id in [entry['id'] for entry in response.data['data']]
    assert event2.id not in [entry['id'] for entry in response.data['data']]


@pytest.mark.django_db
def test_get_event_list_verify_keyword_filter(api_client, keyword, event):
    event.keywords.add(keyword)
    response = get_list(api_client, data={'keyword': keyword.id})
    assert event.id in [entry['id'] for entry in response.data['data']]
    response = get_list(api_client, data={'keyword': 'unknown_keyword'})
    assert event.id not in [entry['id'] for entry in response.data['data']]


@pytest.mark.django_db
def test_get_event_list_verify_division_filter(api_client, event, event2, event3, administrative_division,
                                               administrative_division2):
    event.location.divisions = [administrative_division]
    event2.location.divisions = [administrative_division2]

    # filter using one value
    response = get_list(api_client, data={'division': administrative_division.ocd_id})
    data = response.data['data']
    assert len(data) == 1
    assert event.id in [entry['id'] for entry in data]

    # filter using two values
    filter_value = '%s,%s' % (administrative_division.ocd_id, administrative_division2.ocd_id)
    response = get_list(api_client, data={'division': filter_value})
    data = response.data['data']
    assert len(data) == 2
    ids = [entry['id'] for entry in data]
    assert event.id in ids
    assert event2.id in ids


@pytest.mark.django_db
def test_get_event_list_super_event_filters(api_client, event, event2):
    event.super_event_type = Event.SuperEventType.RECURRING
    event.save()
    event2.super_event = event
    event2.save()

    # fetch non-subevents
    response = get_list(api_client, query_string='super_event=none')
    assert len(response.data['data']) == 1
    assert response.data['data'][0]['id'] == event.id

    # fetch subevents
    response = get_list(api_client, query_string='super_event='+event.id)
    assert len(response.data['data']) == 1
    assert response.data['data'][0]['id'] == event2.id


@pytest.mark.django_db
def test_get_event_list_recurring_filters(api_client, event, event2):
    event.super_event_type = Event.SuperEventType.RECURRING
    event.save()
    event2.super_event = event
    event2.save()

    # fetch superevents
    response = get_list(api_client, query_string='recurring=super')
    assert len(response.data['data']) == 1
    assert response.data['data'][0]['id'] == event.id

    # fetch subevents
    response = get_list(api_client, query_string='recurring=sub')
    assert len(response.data['data']) == 1
    assert response.data['data'][0]['id'] == event2.id


@pytest.mark.django_db
def test_super_event_type_filter(api_client, event, event2):
    event.super_event_type = Event.SuperEventType.RECURRING
    event.save()
    event2.super_event = event
    event2.save()

    # "none" and "null" should return only the non super event
    for value in ('none', 'null'):
        response = get_list(api_client, query_string='super_event_type=%s' % value)
        ids = {e['id'] for e in response.data['data']}
        assert ids == {event2.id}

    # "recurring" should return only the recurring super event
    response = get_list(api_client, query_string='super_event_type=recurring')
    ids = {e['id'] for e in response.data['data']}
    assert ids == {event.id}

    # "recurring,none" should return both
    response = get_list(api_client, query_string='super_event_type=recurring,none')
    ids = {e['id'] for e in response.data['data']}
    assert ids == {event.id, event2.id}

    response = get_list(api_client, query_string='super_event_type=fwfiuwhfiuwhiw')
    assert len(response.data['data']) == 0


@pytest.mark.django_db
def test_get_event_disallow_simultaneous_include_super_and_sub(api_client, event, event2):
    event.super_event_type = Event.SuperEventType.RECURRING
    event.save()
    event2.super_event = event
    event2.save()

    # fetch event with super event
    detail_url = reverse('event-detail', version='v1', kwargs={'pk': event2.pk})

    # If not specifically handled, the following combination of
    # include parameters causes an infinite recursion, because the
    # super events of sub events of super events ... are expanded ad
    # infinitum. This test is here to check that execution finishes.
    detail_url += '?include=super_event,sub_events'
    response = get(api_client, detail_url)
    assert_event_fields_exist(response.data)
    assert(type(response.data['super_event'] == 'dict'))


@pytest.mark.django_db
def test_language_filter(api_client, event, event2, event3):
    event.name_sv = 'namn'
    event.save()
    event2.in_language.add(Language.objects.get_or_create(id='en')[0])
    event2.in_language.add(Language.objects.get_or_create(id='sv')[0])
    event2.save()
    event3.name_ru = 'название'
    event3.in_language.add(Language.objects.get_or_create(id='et')[0])
    event3.save()

    # Finnish should be the default language
    response = get_list(api_client, query_string='language=fi')
    ids = {e['id'] for e in response.data['data']}
    assert ids == {event.id, event2.id, event3.id}

    # Swedish should have two events (matches in_language and name_sv)
    response = get_list(api_client, query_string='language=sv')
    ids = {e['id'] for e in response.data['data']}
    assert ids == {event.id, event2.id}

    # English should have one event (matches in_language)
    response = get_list(api_client, query_string='language=en')
    ids = {e['id'] for e in response.data['data']}
    assert ids == {event2.id}

    # Russian should have one event (matches name_ru)
    response = get_list(api_client, query_string='language=ru')
    ids = {e['id'] for e in response.data['data']}
    assert ids == {event3.id}

    # Chinese should have no events
    response = get_list(api_client, query_string='language=zh_hans')
    ids = {e['id'] for e in response.data['data']}
    assert ids == set()

    # Estonian should have one event (matches in_language), even without translations available
    response = get_list(api_client, query_string='language=et')
    ids = {e['id'] for e in response.data['data']}
    assert ids == {event3.id}


@pytest.mark.django_db
def test_event_list_filters(api_client, event, event2):
    filters = (
        ([event.publisher.id, event2.publisher.id], 'publisher'),
        ([event.data_source.id, event2.data_source.id], 'data_source'),
    )

    for filter_values, filter_name in filters:
        q = ','.join(filter_values)
        response = get_list(api_client, query_string='%s=%s' % (filter_name, q))
        data = response.data['data']
        assert(len(data) == 2)
        ids = [e['id'] for e in data]
        assert event.id in ids
        assert event2.id in ids


@pytest.mark.django_db
def test_publication_status_filter(api_client, event, event2, user, organization, data_source):
    event.publication_status = PublicationStatus.PUBLIC
    event.save()

    event2.publication_status = PublicationStatus.DRAFT
    event2.save()

    api_client.force_authenticate(user=user)

    response = get_list(api_client, query_string='show_all=true&publication_status=public')
    ids = {e['id'] for e in response.data['data']}
    assert event.id in ids
    assert event2.id not in ids

        # cannot see drafts from other organizations
    response = get_list(api_client, query_string='show_all=true&publication_status=draft')
    ids = {e['id'] for e in response.data['data']}
    assert event2.id not in ids
    assert event.id not in ids

    event2.publisher = organization
    event2.data_source = data_source
    event2.save()

    response = get_list(api_client, query_string='show_all=true&publication_status=draft')
    ids = {e['id'] for e in response.data['data']}
    assert event2.id in ids
    assert event.id not in ids

<<<<<<< HEAD
@pytest.mark.django_db
def test_address_locality_filter(api_client, event, event2, place, place2):
    place.address_locality_fi = "TestOneFi"
    place.address_locality_en = "TestOneEn"
    place.address_locality_sv = "TestOneSv"
    place.save()
    event.location = place
    event.save()

    place2.address_locality_fi = "TestTwoFi"
    place2.address_locality_en = "TestTwoEn"
    place2.address_locality_sv = "TestTwoSv"
    place2.save()
    event2.location = place2
    event2.save()

    response = get_list(api_client, query_string='address_locality_fi=TestOneFi')
    ids = {e['id'] for e in response.data['data']}
    assert event.id in ids
    assert event2.id not in ids

    response = get_list(api_client, query_string='address_locality_sv=TestTwoSv')
    ids = {e['id'] for e in response.data['data']}
    assert event2.id in ids
    assert event.id not in ids

    response = get_list(api_client, query_string='address_locality_en=TestOneEn')
    ids = {e['id'] for e in response.data['data']}
    assert event.id in ids
    assert event2.id not in ids

    response = get_list(api_client, query_string='address_locality_fi=TestOneFi,TestTwoFi')
    ids = {e['id'] for e in response.data['data']}
    assert event.id in ids
    assert event2.id in ids

    response = get_list(api_client, query_string='address_locality_fi=NoTRealPlace')
    assert len(response.data['data']) == 0

@pytest.mark.django_db
def test_custom_data_filter(api_client, event, event2):
    
    event.custom_data = {"test": "testvalue", "test2": "testvalue2"}
    event.save()

    event2.custom_data = {"test": "testvalue2", "test2": "testvalue2", "test3": "testvalue3"}
    event2.save()

    response = get_list(api_client, query_string='custom_data=test:testvalue')
    ids = {e['id'] for e in response.data['data']}
    assert event.id in ids
    assert event2.id not in ids


    response = get_list(api_client, query_string='custom_data=test2:testvalue2,test3:testvalue3')
    ids = {e['id'] for e in response.data['data']}
    assert event.id not in ids
    assert event2.id in ids

    response = get_list(api_client, query_string='custom_data=test2:testvalue2')
    ids = {e['id'] for e in response.data['data']}
    assert event.id in ids
    assert event2.id in ids
=======

@pytest.mark.django_db
def test_admin_user_filter(api_client, event, event2, user):
    api_client.force_authenticate(user=user)

    response = get_list(api_client, query_string='admin_user=true')
    ids = {e['id'] for e in response.data['data']}
    assert event.id in ids
    assert event2.id not in ids
>>>>>>> 673a7b35
<|MERGE_RESOLUTION|>--- conflicted
+++ resolved
@@ -332,7 +332,6 @@
     assert event2.id in ids
     assert event.id not in ids
 
-<<<<<<< HEAD
 @pytest.mark.django_db
 def test_address_locality_filter(api_client, event, event2, place, place2):
     place.address_locality_fi = "TestOneFi"
@@ -396,7 +395,6 @@
     ids = {e['id'] for e in response.data['data']}
     assert event.id in ids
     assert event2.id in ids
-=======
 
 @pytest.mark.django_db
 def test_admin_user_filter(api_client, event, event2, user):
@@ -405,5 +403,4 @@
     response = get_list(api_client, query_string='admin_user=true')
     ids = {e['id'] for e in response.data['data']}
     assert event.id in ids
-    assert event2.id not in ids
->>>>>>> 673a7b35
+    assert event2.id not in ids