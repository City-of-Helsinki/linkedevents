# -*- coding: utf-8 -*-
from datetime import datetime

import dateutil.parser
import pytest
import pytz
from django.conf import settings
from django.contrib.gis.gdal import CoordTransform, SpatialReference
from django.contrib.gis.geos import Point
from freezegun import freeze_time

from events.models import Event, Language, PublicationStatus

from .utils import assert_fields_exist, get
from .utils import versioned_reverse as reverse

# === util methods ===


def get_list(api_client, version='v1', data=None, query_string=None):
    url = reverse('event-list', version=version)
    if query_string:
        url = '%s?%s' % (url, query_string)
    return get(api_client, url, data=data)


def get_list_no_code_assert(api_client, version='v1', data=None, query_string=None):
    url = reverse('event-list', version=version)
    if query_string:
        url = '%s?%s' % (url, query_string)
    return api_client.get(url, data=data, format='json')


def get_detail(api_client, detail_pk, version='v1', data=None):
    detail_url = reverse('event-detail', version=version, kwargs={'pk': detail_pk})
    return get(api_client, detail_url, data=data)


def assert_event_fields_exist(data, version='v1'):
    # TODO: incorporate version parameter into version aware
    # parts of test code
    fields = (
        '@context',
        '@id',
        '@type',
        'audience',
        'created_time',
        'custom_data',
        'data_source',
        'date_published',
        'description',
        'end_time',
        'event_status',
        'external_links',
        'id',
        'images',
        'in_language',
        'info_url',
        'keywords',
        'last_modified_time',
        'location',
        'location_extra_info',
        'name',
        'offers',
        'provider',
        'provider_contact_info',
        'publisher',
        'short_description',
        'audience_min_age',
        'audience_max_age',
        'start_time',
        'sub_events',
        'super_event',
        'super_event_type',
        'videos',
        'replaced_by',
        'deleted',
    )
    if version == 'v0.1':
        fields += (
            'origin_id',
            'headline',
            'secondary_headline',
        )
    assert_fields_exist(data, fields)


def assert_events_in_response(events, response):
    response_event_ids = {event['id'] for event in response.data['data']}
    expected_event_ids = {event.id for event in events}
    assert response_event_ids == expected_event_ids


# === tests ===

@pytest.mark.django_db
def test_get_event_list_html_renders(api_client, event):
    url = reverse('event-list', version='v1')
    response = api_client.get(url, data=None, HTTP_ACCEPT='text/html')
    assert response.status_code == 200, str(response.content)


@pytest.mark.django_db
def test_get_event_list_check_fields_exist(api_client, event):
    """
    Tests that event list endpoint returns the correct fields.
    """
    response = get_list(api_client)
    assert_event_fields_exist(response.data['data'][0])


@pytest.mark.django_db
def test_get_event_detail_check_fields_exist(api_client, event):
    """
    Tests that event detail endpoint returns the correct fields.
    """
    response = get_detail(api_client, event.pk)
    assert_event_fields_exist(response.data)


@pytest.mark.django_db
def test_get_unknown_event_detail_check_404(api_client):
    response = api_client.get(reverse('event-detail', kwargs={'pk': 'möö'}))
    assert response.status_code == 404


@pytest.mark.django_db
def test_get_event_list_verify_text_filter(api_client, event, event2):
    # Search with event name
    response = get_list(api_client, data={'text': 'event'})
    assert event.id not in [entry['id'] for entry in response.data['data']]
    assert event2.id in [entry['id'] for entry in response.data['data']]
    # Search with place name
    response = get_list(api_client, data={'text': 'paikka'})
    assert event.id in [entry['id'] for entry in response.data['data']]
    assert event2.id not in [entry['id'] for entry in response.data['data']]


@pytest.mark.django_db
def test_get_event_list_verify_data_source_filter(api_client, data_source, event, event2):
    response = get_list(api_client, data={'data_source': data_source.id})
    assert event.id in [entry['id'] for entry in response.data['data']]
    assert event2.id not in [entry['id'] for entry in response.data['data']]


@pytest.mark.django_db
def test_get_event_list_verify_data_source_negative_filter(api_client, data_source, event, event2):
    response = get_list(api_client, data={'data_source!': data_source.id})
    assert event.id not in [entry['id'] for entry in response.data['data']]
    assert event2.id in [entry['id'] for entry in response.data['data']]


@pytest.mark.django_db
def test_get_event_list_verify_location_filter(api_client, place, event, event2):
    response = get_list(api_client, data={'location': place.id})
    assert event.id in [entry['id'] for entry in response.data['data']]
    assert event2.id not in [entry['id'] for entry in response.data['data']]


@pytest.mark.django_db
def test_get_event_list_verify_bbox_filter(api_client, event, event2):
    # API parameters must be provided in EPSG:4326 instead of the database SRS
    left_bottom = Point(25, 25)
    right_top = Point(75, 75)
    ct = CoordTransform(SpatialReference(settings.PROJECTION_SRID), SpatialReference(4326))
    left_bottom.transform(ct)
    right_top.transform(ct)
    bbox_string = f"{left_bottom.x},{left_bottom.y},{right_top.x},{right_top.y}"
    response = get_list(api_client, data={'bbox': bbox_string})
    # this way we will catch any errors if the default SRS changes, breaking the API
    assert event.id in [entry['id'] for entry in response.data['data']]
    assert event2.id not in [entry['id'] for entry in response.data['data']]


@pytest.mark.django_db
def test_get_event_list_verify_audience_max_age_lt_filter(api_client, keyword, event):
    event.audience_max_age = 16
    event.save()
    response = get_list(api_client, data={'audience_max_age_lt': event.audience_max_age})
    assert event.id in [entry['id'] for entry in response.data['data']]
    response = get_list(api_client, data={'audience_max_age_lt': event.audience_max_age - 1})
    assert event.id not in [entry['id'] for entry in response.data['data']]
    response = get_list(api_client, data={'audience_max_age_lt': event.audience_max_age + 1})
    assert event.id in [entry['id'] for entry in response.data['data']]


@pytest.mark.django_db
def test_get_event_list_verify_audience_max_age_gt_filter(api_client, keyword, event):
    #  'audience_max_age' parameter is identical to audience_max_age_gt and is kept for compatibility's sake
    event.audience_max_age = 16
    event.save()
    response = get_list(api_client, data={'audience_max_age_gt': event.audience_max_age})
    assert event.id in [entry['id'] for entry in response.data['data']]
    response = get_list(api_client, data={'audience_max_age_gt': event.audience_max_age - 1})
    assert event.id in [entry['id'] for entry in response.data['data']]
    response = get_list(api_client, data={'audience_max_age_gt': event.audience_max_age + 1})
    assert event.id not in [entry['id'] for entry in response.data['data']]
    response = get_list(api_client, data={'audience_max_age': event.audience_max_age})
    assert event.id in [entry['id'] for entry in response.data['data']]
    response = get_list(api_client, data={'audience_max_age': event.audience_max_age - 1})
    assert event.id in [entry['id'] for entry in response.data['data']]
    response = get_list(api_client, data={'audience_max_age': event.audience_max_age + 1})
    assert event.id not in [entry['id'] for entry in response.data['data']]


@pytest.mark.django_db
def test_get_event_list_verify_audience_min_age_lt_filter(api_client, keyword, event):
    #  'audience_max_age' parameter is identical to audience_max_age_gt and is kept for compatibility's sake
    event.audience_min_age = 14
    event.save()
    response = get_list(api_client, data={'audience_min_age_lt': event.audience_min_age})
    assert event.id in [entry['id'] for entry in response.data['data']]
    response = get_list(api_client, data={'audience_min_age_lt': event.audience_min_age - 1})
    assert event.id not in [entry['id'] for entry in response.data['data']]
    response = get_list(api_client, data={'audience_min_age_lt': event.audience_min_age + 1})
    assert event.id in [entry['id'] for entry in response.data['data']]
    #  'audience_max_age' parameter is identical to audience_max_age_gt and is kept for compatibility's sake
    response = get_list(api_client, data={'audience_min_age': event.audience_min_age})
    assert event.id in [entry['id'] for entry in response.data['data']]
    response = get_list(api_client, data={'audience_min_age': event.audience_min_age - 1})
    assert event.id not in [entry['id'] for entry in response.data['data']]
    response = get_list(api_client, data={'audience_min_age': event.audience_min_age + 1})
    assert event.id in [entry['id'] for entry in response.data['data']]


@pytest.mark.django_db
def test_get_event_list_verify_audience_min_age_gt_filter(api_client, keyword, event):
    #  'audience_max_age' parameter is identical to audience_max_age_gt and is kept for compatibility's sake
    event.audience_min_age = 14
    event.save()
    response = get_list(api_client, data={'audience_min_age_gt': event.audience_min_age})
    assert event.id in [entry['id'] for entry in response.data['data']]
    response = get_list(api_client, data={'audience_min_age_gt': event.audience_min_age - 1})
    assert event.id in [entry['id'] for entry in response.data['data']]
    response = get_list(api_client, data={'audience_min_age_gt': event.audience_min_age + 1})
    assert event.id not in [entry['id'] for entry in response.data['data']]


@pytest.mark.django_db
def test_get_event_list_start_hour_filter(api_client, keyword, event):
    event.start_time = datetime(2020, 1, 1, 16, 30).astimezone(pytz.timezone('Europe/Helsinki'))
    event.save()

    response = get_list(api_client, data={'starts_after': '16'})
    assert event.id in [entry['id'] for entry in response.data['data']]
    response = get_list(api_client, data={'starts_after': '16:'})
    assert event.id in [entry['id'] for entry in response.data['data']]
    response = get_list(api_client, data={'starts_after': '15:59'})
    assert event.id in [entry['id'] for entry in response.data['data']]
    response = get_list(api_client, data={'starts_after': '16:30'})
    assert event.id in [entry['id'] for entry in response.data['data']]
    response = get_list(api_client, data={'starts_after': '17:30'})
    assert event.id not in [entry['id'] for entry in response.data['data']]
    response = get_list_no_code_assert(api_client, data={'starts_after': '27:30'})
    assert response.status_code == 400
    response = get_list_no_code_assert(api_client, data={'starts_after': '18:70'})
    assert response.status_code == 400
    response = get_list_no_code_assert(api_client, data={'starts_after': ':70'})
    assert response.status_code == 400
    response = get_list_no_code_assert(api_client, data={'starts_after': '18:70:'})
    assert response.status_code == 400

    response = get_list(api_client, data={'starts_before': '15:59'})
    assert event.id not in [entry['id'] for entry in response.data['data']]
    response = get_list(api_client, data={'starts_before': '16:30'})
    assert event.id in [entry['id'] for entry in response.data['data']]
    response = get_list(api_client, data={'starts_before': '17:30'})
    assert event.id in [entry['id'] for entry in response.data['data']]


@pytest.mark.django_db
def test_get_event_list_end_hour_filter(api_client, keyword, event):
    event.start_time = datetime(2020, 1, 1, 13, 30).astimezone(pytz.timezone('Europe/Helsinki'))
    event.end_time = datetime(2020, 1, 1, 16, 30).astimezone(pytz.timezone('Europe/Helsinki'))
    event.save()

    response = get_list(api_client, data={'ends_after': '15:59'})
    assert event.id in [entry['id'] for entry in response.data['data']]
    response = get_list(api_client, data={'ends_after': '16:30'})
    assert event.id in [entry['id'] for entry in response.data['data']]
    response = get_list(api_client, data={'ends_after': '17:30'})
    assert event.id not in [entry['id'] for entry in response.data['data']]

    response = get_list(api_client, data={'ends_before': '15:59'})
    assert event.id not in [entry['id'] for entry in response.data['data']]
    response = get_list(api_client, data={'ends_before': '16:30'})
    assert event.id in [entry['id'] for entry in response.data['data']]
    response = get_list(api_client, data={'ends_before': '17:30'})
    assert event.id in [entry['id'] for entry in response.data['data']]


@pytest.mark.django_db
def test_get_event_list_verify_keyword_filter(api_client, keyword, event):
    event.keywords.add(keyword)
    response = get_list(api_client, data={'keyword': keyword.id})
    assert event.id in [entry['id'] for entry in response.data['data']]
    response = get_list(api_client, data={'keyword': 'unknown_keyword'})
    assert event.id not in [entry['id'] for entry in response.data['data']]


@pytest.mark.django_db
def test_get_event_list_verify_keyword_or_filter(api_client, keyword, event):
    # "keyword_OR" filter should be the same as "keyword" filter
    event.keywords.add(keyword)
    response = get_list(api_client, data={'keyword_OR': keyword.id})
    assert event.id in [entry['id'] for entry in response.data['data']]
    response = get_list(api_client, data={'keyword_OR': 'unknown_keyword'})
    assert event.id not in [entry['id'] for entry in response.data['data']]


@pytest.mark.django_db
def test_get_event_list_verify_combine_keyword_and_keyword_or(api_client, keyword, keyword2, event, event2):
    # If "keyword" and "keyword_OR" are both present "AND" them together
    event.keywords.add(keyword, keyword2)
    event2.keywords.add(keyword2)
    response = get_list(api_client, data={'keyword': keyword.id, 'keyword_OR': keyword2.id})
    assert event.id in [entry['id'] for entry in response.data['data']]
    assert event2.id not in [entry['id'] for entry in response.data['data']]


@pytest.mark.django_db
def test_get_event_list_verify_keyword_and(api_client, keyword, keyword2, event, event2):
    event.keywords.add(keyword)
    event2.keywords.add(keyword, keyword2)
    response = get_list(api_client, data={'keyword_AND': ','.join([keyword.id, keyword2.id])})
    assert event.id not in [entry['id'] for entry in response.data['data']]
    assert event2.id in [entry['id'] for entry in response.data['data']]

    event2.keywords.remove(keyword2)
    event2.audience.add(keyword2)
    response = get_list(api_client, data={'keyword_AND': ','.join([keyword.id, keyword2.id])})
    assert event.id not in [entry['id'] for entry in response.data['data']]
    assert event2.id in [entry['id'] for entry in response.data['data']]


@pytest.mark.django_db
def test_get_event_list_verify_keyword_negative_filter(api_client, keyword, keyword2, event, event2):
    event.keywords.set([keyword])
    event2.keywords.set([keyword2])
    response = get_list(api_client, data={'keyword!': keyword.id})
    assert event.id not in [entry['id'] for entry in response.data['data']]
    assert event2.id in [entry['id'] for entry in response.data['data']]

    response = get_list(api_client, data={'keyword!': ','.join([keyword.id, keyword2.id])})
    assert event.id not in [entry['id'] for entry in response.data['data']]
    assert event2.id not in [entry['id'] for entry in response.data['data']]

    event.keywords.set([])
    event.audience.set([keyword])
    response = get_list(api_client, data={'keyword!': keyword.id})
    assert event.id not in [entry['id'] for entry in response.data['data']]


@pytest.mark.django_db
def test_get_event_list_verify_replaced_keyword_filter(api_client, keyword, keyword2, event):
    event.keywords.add(keyword2)
    keyword.replaced_by = keyword2
    keyword.deleted = True
    keyword.save()
    response = get_list(api_client, data={'keyword': keyword.id})
    # if we asked for a replaced keyword, return events with the current keyword instead
    assert event.id in [entry['id'] for entry in response.data['data']]
    response = get_list(api_client, data={'keyword': 'unknown_keyword'})
    assert event.id not in [entry['id'] for entry in response.data['data']]


@pytest.mark.django_db
def test_get_event_list_verify_division_filter(api_client, event, event2, event3, administrative_division,
                                               administrative_division2):
    event.location.divisions.set([administrative_division])
    event2.location.divisions.set([administrative_division2])

    # filter using one value
    response = get_list(api_client, data={'division': administrative_division.ocd_id})
    data = response.data['data']
    assert len(data) == 1
    assert event.id in [entry['id'] for entry in data]

    # filter using two values
    filter_value = '%s,%s' % (administrative_division.ocd_id, administrative_division2.ocd_id)
    response = get_list(api_client, data={'division': filter_value})
    data = response.data['data']
    assert len(data) == 2
    ids = [entry['id'] for entry in data]
    assert event.id in ids
    assert event2.id in ids


@pytest.mark.django_db
def test_get_event_list_super_event_filters(api_client, event, event2):
    event.super_event_type = Event.SuperEventType.RECURRING
    event.save()
    event2.super_event = event
    event2.save()

    # fetch non-subevents
    response = get_list(api_client, query_string='super_event=none')
    assert len(response.data['data']) == 1
    assert response.data['data'][0]['id'] == event.id

    # fetch subevents
    response = get_list(api_client, query_string='super_event='+event.id)
    assert len(response.data['data']) == 1
    assert response.data['data'][0]['id'] == event2.id


@pytest.mark.django_db
def test_get_event_list_recurring_filters(api_client, event, event2):
    event.super_event_type = Event.SuperEventType.RECURRING
    event.save()
    event2.super_event = event
    event2.save()

    # fetch superevents
    response = get_list(api_client, query_string='recurring=super')
    assert len(response.data['data']) == 1
    assert response.data['data'][0]['id'] == event.id

    # fetch subevents
    response = get_list(api_client, query_string='recurring=sub')
    assert len(response.data['data']) == 1
    assert response.data['data'][0]['id'] == event2.id


@pytest.mark.django_db
def test_super_event_type_filter(api_client, event, event2):
    event.super_event_type = Event.SuperEventType.RECURRING
    event.save()
    event2.super_event = event
    event2.save()

    # "none" and "null" should return only the non super event
    for value in ('none', 'null'):
        response = get_list(api_client, query_string='super_event_type=%s' % value)
        ids = {e['id'] for e in response.data['data']}
        assert ids == {event2.id}

    # "recurring" should return only the recurring super event
    response = get_list(api_client, query_string='super_event_type=recurring')
    ids = {e['id'] for e in response.data['data']}
    assert ids == {event.id}

    # "recurring,none" should return both
    response = get_list(api_client, query_string='super_event_type=recurring,none')
    ids = {e['id'] for e in response.data['data']}
    assert ids == {event.id, event2.id}

    response = get_list(api_client, query_string='super_event_type=fwfiuwhfiuwhiw')
    assert len(response.data['data']) == 0


@pytest.mark.django_db
def test_get_event_disallow_simultaneous_include_super_and_sub(api_client, event, event2):
    event.super_event_type = Event.SuperEventType.RECURRING
    event.save()
    event2.super_event = event
    event2.save()

    # fetch event with super event
    detail_url = reverse('event-detail', version='v1', kwargs={'pk': event2.pk})

    # If not specifically handled, the following combination of
    # include parameters causes an infinite recursion, because the
    # super events of sub events of super events ... are expanded ad
    # infinitum. This test is here to check that execution finishes.
    detail_url += '?include=super_event,sub_events'
    response = get(api_client, detail_url)
    assert_event_fields_exist(response.data)
    assert(type(response.data['super_event'] == 'dict'))


@pytest.mark.django_db
def test_language_filter(api_client, event, event2, event3):
    event.name_sv = 'namn'
    event.save()
    event2.in_language.add(Language.objects.get_or_create(id='en')[0])
    event2.in_language.add(Language.objects.get_or_create(id='sv')[0])
    event2.save()
    event3.name_ru = 'название'
    event3.in_language.add(Language.objects.get_or_create(id='et')[0])
    event3.save()

    # Finnish should be the default language
    response = get_list(api_client, query_string='language=fi')
    ids = {e['id'] for e in response.data['data']}
    assert ids == {event.id, event2.id, event3.id}

    # Swedish should have two events (matches in_language and name_sv)
    response = get_list(api_client, query_string='language=sv')
    ids = {e['id'] for e in response.data['data']}
    assert ids == {event.id, event2.id}

    # English should have one event (matches in_language)
    response = get_list(api_client, query_string='language=en')
    ids = {e['id'] for e in response.data['data']}
    assert ids == {event2.id}

    # Russian should have one event (matches name_ru)
    response = get_list(api_client, query_string='language=ru')
    ids = {e['id'] for e in response.data['data']}
    assert ids == {event3.id}

    # Chinese should have no events
    response = get_list(api_client, query_string='language=zh_hans')
    ids = {e['id'] for e in response.data['data']}
    assert ids == set()

    # Estonian should have one event (matches in_language), even without translations available
    response = get_list(api_client, query_string='language=et')
    ids = {e['id'] for e in response.data['data']}
    assert ids == {event3.id}


@pytest.mark.django_db
def test_event_list_filters(api_client, event, event2):
    filters = (
        ([event.publisher.id, event2.publisher.id], 'publisher'),
        ([event.data_source.id, event2.data_source.id], 'data_source'),
    )

    for filter_values, filter_name in filters:
        q = ','.join(filter_values)
        response = get_list(api_client, query_string='%s=%s' % (filter_name, q))
        data = response.data['data']
        assert(len(data) == 2)
        ids = [e['id'] for e in data]
        assert event.id in ids
        assert event2.id in ids


@pytest.mark.django_db
<<<<<<< HEAD
def test_address_locality_filter(api_client, event, event2, place, place2):
    place.address_locality_fi = "TestOneFi"
    place.address_locality_en = "TestOneEn"
    place.address_locality_sv = "TestOneSv"
    place.save()
    event.location = place
    event.save()

    place2.address_locality_fi = "TestTwoFi"
    place2.address_locality_en = "TestTwoEn"
    place2.address_locality_sv = "TestTwoSv"
    place2.save()
    event2.location = place2
    event2.save()

    response = get_list(api_client, query_string='address_locality_fi=TestOneFi')
=======
def test_event_list_publisher_ancestor_filter(api_client, event, event2, organization, organization2, organization3):
    organization2.parent = organization
    organization2.save()
    event.publisher = organization2
    event.save()
    event2.publisher = organization3
    event2.save()
    response = get_list(api_client, query_string=f'publisher_ancestor={organization.id}')
    data = response.data['data']
    assert(len(data) == 1)
    ids = [e['id'] for e in data]
    assert event.id in ids


@pytest.mark.django_db
def test_publication_status_filter(api_client, event, event2, user, organization, data_source):
    event.publication_status = PublicationStatus.PUBLIC
    event.save()

    event2.publication_status = PublicationStatus.DRAFT
    event2.save()

    api_client.force_authenticate(user=user)

    response = get_list(api_client, query_string='show_all=true&publication_status=public')
>>>>>>> 1c57d8e1
    ids = {e['id'] for e in response.data['data']}
    assert event.id in ids
    assert event2.id not in ids

<<<<<<< HEAD
    response = get_list(api_client, query_string='address_locality_sv=TestTwoSv')
=======
    # cannot see drafts from other organizations
    response = get_list(api_client, query_string='show_all=true&publication_status=draft')
    ids = {e['id'] for e in response.data['data']}
    assert event2.id not in ids
    assert event.id not in ids

    event2.publisher = organization
    event2.data_source = data_source
    event2.save()

    response = get_list(api_client, query_string='show_all=true&publication_status=draft')
>>>>>>> 1c57d8e1
    ids = {e['id'] for e in response.data['data']}
    assert event2.id in ids
    assert event.id not in ids

<<<<<<< HEAD
    response = get_list(api_client, query_string='address_locality_en=TestOneEn')
    ids = {e['id'] for e in response.data['data']}
    assert event.id in ids
    assert event2.id not in ids

    response = get_list(api_client, query_string='address_locality_fi=TestOneFi,TestTwoFi')
    ids = {e['id'] for e in response.data['data']}
    assert event.id in ids
    assert event2.id in ids

    response = get_list(api_client, query_string='address_locality_fi=NoTRealPlace')
    assert len(response.data['data']) == 0
=======

@pytest.mark.django_db
def test_event_status_filter(api_client, event, event2, event3, event4, user, organization, data_source):
    event.event_status = Event.Status.SCHEDULED
    event.save()

    event2.event_status = Event.Status.RESCHEDULED
    event2.save()

    event3.event_status = Event.Status.CANCELLED
    event3.save()

    event4.event_status = Event.Status.POSTPONED
    event4.save()

    response = get_list(api_client, query_string='event_status=eventscheduled')
    ids = {e['id'] for e in response.data['data']}
    assert event.id in ids
    assert event2.id not in ids
    assert event3.id not in ids
    assert event4.id not in ids

    response = get_list(api_client, query_string='event_status=eventrescheduled')
    ids = {e['id'] for e in response.data['data']}
    assert event.id not in ids
    assert event2.id in ids
    assert event3.id not in ids
    assert event4.id not in ids

    response = get_list(api_client, query_string='event_status=eventcancelled')
    ids = {e['id'] for e in response.data['data']}
    assert event.id not in ids
    assert event2.id not in ids
    assert event3.id in ids
    assert event4.id not in ids

    response = get_list(api_client, query_string='event_status=eventpostponed')
    ids = {e['id'] for e in response.data['data']}
    assert event.id not in ids
    assert event2.id not in ids
    assert event3.id not in ids
    assert event4.id in ids


@pytest.mark.django_db
def test_admin_user_filter(api_client, event, event2, user):
    api_client.force_authenticate(user=user)

    response = get_list(api_client, query_string='admin_user=true')
    ids = {e['id'] for e in response.data['data']}
    assert event.id in ids
    assert event2.id not in ids


@pytest.mark.django_db
def test_redirect_if_replaced(api_client, event, event2, user):
    api_client.force_authenticate(user=user)

    event.replaced_by = event2
    event.save()

    url = reverse('event-detail', version='v1', kwargs={'pk': event.pk})
    response = api_client.get(url, format='json')
    assert response.status_code == 301

    response2 = api_client.get(response.url, format='json')
    assert response2.status_code == 200
    assert response2.data['id'] == event2.pk


@pytest.mark.django_db
def test_redirect_to_end_of_replace_chain(api_client, event, event2, event3, user):
    api_client.force_authenticate(user=user)

    event.replaced_by = event2
    event.save()
    event2.replaced_by = event3
    event2.save()

    url = reverse('event-detail', version='v1', kwargs={'pk': event.pk})
    response = api_client.get(url, format='json')
    assert response.status_code == 301

    response2 = api_client.get(response.url, format='json')
    assert response2.status_code == 200
    assert response2.data['id'] == event3.pk


@pytest.mark.django_db
def test_get_event_list_sub_events(api_client, event, event2):
    event.super_event_type = Event.SuperEventType.RECURRING
    event.save()
    event2.super_event = event
    event2.save()

    # fetch event with sub event
    detail_url = reverse('event-detail', version='v1', kwargs={'pk': event.pk})
    response = get(api_client, detail_url)
    assert_event_fields_exist(response.data)
    assert response.data['sub_events']


@pytest.mark.django_db
def test_get_event_list_deleted_sub_events(api_client, event, event2):
    event.super_event_type = Event.SuperEventType.RECURRING
    event.save()
    event2.super_event = event
    event2.deleted = True
    event2.save()

    # fetch event with sub event deleted
    detail_url = reverse('event-detail', version='v1', kwargs={'pk': event.pk})
    response = get(api_client, detail_url)
    assert_event_fields_exist(response.data)
    assert not response.data['sub_events']


@pytest.mark.django_db
def test_event_list_show_deleted_param(api_client, event, event2, user):
    api_client.force_authenticate(user=user)

    event.soft_delete()

    response = get_list(api_client, query_string='show_deleted=true')
    assert response.status_code == 200
    assert event.id in {e['id'] for e in response.data['data']}
    assert event2.id in {e['id'] for e in response.data['data']}

    expected_keys = ['id', 'name', 'last_modified_time', 'deleted', 'replaced_by']
    event_data = next((e for e in response.data['data'] if e['id'] == event.id))
    assert len(event_data) == len(expected_keys)
    for key in event_data:
        assert key in expected_keys
    assert event_data['name']['fi'] == 'POISTETTU'
    assert event_data['name']['sv'] == 'RADERAD'
    assert event_data['name']['en'] == 'DELETED'

    response = get_list(api_client)
    assert response.status_code == 200
    assert event.id not in {e['id'] for e in response.data['data']}
    assert event2.id in {e['id'] for e in response.data['data']}


@pytest.mark.django_db
def test_event_list_deleted_param(api_client, event, event2, user):
    api_client.force_authenticate(user=user)

    event.soft_delete()

    response = get_list(api_client, query_string='deleted=true')
    assert response.status_code == 200
    assert event.id in {e['id'] for e in response.data['data']}
    assert event2.id not in {e['id'] for e in response.data['data']}

    expected_keys = ['id', 'name', 'last_modified_time', 'deleted', 'replaced_by']
    event_data = next((e for e in response.data['data'] if e['id'] == event.id))
    assert len(event_data) == len(expected_keys)
    for key in event_data:
        assert key in expected_keys
    assert event_data['name']['fi'] == 'POISTETTU'
    assert event_data['name']['sv'] == 'RADERAD'
    assert event_data['name']['en'] == 'DELETED'

    response = get_list(api_client)
    assert response.status_code == 200
    assert event.id not in {e['id'] for e in response.data['data']}
    assert event2.id in {e['id'] for e in response.data['data']}


@pytest.mark.django_db
def test_event_list_is_free_filter(api_client, event, event2, event3, offer):
    response = get_list(api_client, query_string='is_free=true')
    assert {event2.id} == {e['id'] for e in response.data['data']}

    response = get_list(api_client, query_string='is_free=false')
    assert {event.id, event3.id} == {e['id'] for e in response.data['data']}


@pytest.mark.django_db
def test_start_end_iso_date(api_client, make_event):
    parse_date = dateutil.parser.parse
    event1 = make_event('1', parse_date('2020-02-19 23:00:00+02'), parse_date('2020-02-19 23:30:00+02'))
    event2 = make_event('2', parse_date('2020-02-19 23:30:00+02'), parse_date('2020-02-20 00:00:00+02'))
    event3 = make_event('3', parse_date('2020-02-19 23:30:00+02'), parse_date('2020-02-20 00:30:00+02'))
    event4 = make_event('4', parse_date('2020-02-20 00:00:00+02'), parse_date('2020-02-20 00:30:00+02'))
    event5 = make_event('5', parse_date('2020-02-20 12:00:00+02'), parse_date('2020-02-20 13:00:00+02'))
    event6 = make_event('6', parse_date('2020-02-21 12:00:00+02'), parse_date('2020-02-21 13:00:00+02'))
    event7 = make_event('7')   # postponed event

    # Start parameter

    response = get_list(api_client, query_string='start=2020-02-19')
    expected_events = [event1, event2, event3, event4, event5, event6, event7]
    assert_events_in_response(expected_events, response)

    response = get_list(api_client, query_string='start=2020-02-20')
    expected_events = [event3, event4, event5, event6, event7]
    assert_events_in_response(expected_events, response)

    # End parameter

    response = get_list(api_client, query_string='end=2020-02-19')
    expected_events = [event1, event2, event3, event4]
    assert_events_in_response(expected_events, response)

    response = get_list(api_client, query_string='end=2020-02-20')
    expected_events = [event1, event2, event3, event4, event5]
    assert_events_in_response(expected_events, response)

    # Start and end parameters

    response = get_list(api_client, query_string='start=2020-02-20&end=2020-02-20')
    expected_events = [event3, event4, event5]
    assert_events_in_response(expected_events, response)

    response = get_list(api_client, query_string='start=2020-02-19&end=2020-02-21')
    expected_events = [event1, event2, event3, event4, event5, event6]
    assert_events_in_response(expected_events, response)


@pytest.mark.django_db
def test_start_end_iso_date_time(api_client, make_event):
    parse_date = dateutil.parser.parse
    event1 = make_event('1', parse_date('2020-02-19 10:00:00+02'), parse_date('2020-02-19 11:22:33+02'))
    event2 = make_event('2', parse_date('2020-02-19 11:22:33+02'), parse_date('2020-02-19 22:33:44+02'))
    event3 = make_event('3', parse_date('2020-02-20 11:22:33+02'), parse_date('2020-02-20 22:33:44+02'))
    event4 = make_event('4')   # postponed event

    # Start parameter

    response = get_list(api_client, query_string='start=2020-02-19T11:22:32')
    expected_events = [event1, event2, event3, event4]
    assert_events_in_response(expected_events, response)

    response = get_list(api_client, query_string='start=2020-02-19T11:22:33')
    expected_events = [event2, event3, event4]
    assert_events_in_response(expected_events, response)

    # End parameter

    response = get_list(api_client, query_string='end=2020-02-19T11:22:32')
    expected_events = [event1]
    assert_events_in_response(expected_events, response)

    response = get_list(api_client, query_string='end=2020-02-19T11:22:33')
    expected_events = [event1, event2]
    assert_events_in_response(expected_events, response)

    # Start and end parameters

    response = get_list(api_client, query_string='start=2020-02-19T11:22:33&end=2020-02-19T11:22:33')
    expected_events = [event2]
    assert_events_in_response(expected_events, response)


@pytest.mark.django_db
def test_start_end_today(api_client, make_event):
    parse_date = dateutil.parser.parse
    event1 = make_event('1', parse_date('2020-02-19 23:00:00+02'), parse_date('2020-02-19 23:30:00+02'))
    event2 = make_event('2', parse_date('2020-02-19 23:30:00+02'), parse_date('2020-02-20 00:00:00+02'))
    event3 = make_event('3', parse_date('2020-02-19 23:30:00+02'), parse_date('2020-02-20 00:30:00+02'))
    event4 = make_event('4', parse_date('2020-02-20 00:00:00+02'), parse_date('2020-02-20 00:30:00+02'))
    event5 = make_event('5', parse_date('2020-02-20 12:00:00+02'), parse_date('2020-02-20 13:00:00+02'))
    event6 = make_event('6', parse_date('2020-02-21 00:00:00+02'), parse_date('2020-02-21 01:00:00+02'))
    event7 = make_event('7', parse_date('2020-02-21 12:00:00+02'), parse_date('2020-02-21 13:00:00+02'))
    event8 = make_event('8')   # postponed event

    def times():
        yield '2020-02-20 00:00:00+02'
        yield '2020-02-20 12:00:00+02'
        yield '2020-02-20 23:59:59+02'

    # Start parameter

    with freeze_time(times):
        response = get_list(api_client, query_string='start=today')
        expected_events = [event3, event4, event5, event6, event7, event8]
        assert_events_in_response(expected_events, response)

    # End parameter

    with freeze_time(times):
        response = get_list(api_client, query_string='end=today')
        expected_events = [event1, event2, event3, event4, event5, event6]
        assert_events_in_response(expected_events, response)

    # Start and end parameters

    with freeze_time(times):
        response = get_list(api_client, query_string='start=today&end=today')
        expected_events = [event3, event4, event5, event6]
        assert_events_in_response(expected_events, response)


@pytest.mark.django_db
def test_start_end_now(api_client, make_event):
    parse_date = dateutil.parser.parse
    event1 = make_event('1', parse_date('2020-02-19 23:00:00+02'), parse_date('2020-02-19 23:30:00+02'))
    event2 = make_event('2', parse_date('2020-02-19 23:30:00+02'), parse_date('2020-02-20 00:00:00+02'))
    event3 = make_event('3', parse_date('2020-02-19 23:30:00+02'), parse_date('2020-02-20 00:30:00+02'))
    event4 = make_event('4', parse_date('2020-02-20 00:00:00+02'), parse_date('2020-02-20 00:30:00+02'))
    event5 = make_event('5', parse_date('2020-02-20 12:00:00+02'), parse_date('2020-02-20 13:00:00+02'))
    event6 = make_event('6', parse_date('2020-02-21 00:00:00+02'), parse_date('2020-02-21 01:00:00+02'))
    event7 = make_event('7', parse_date('2020-02-21 12:00:00+02'), parse_date('2020-02-21 13:00:00+02'))
    event8 = make_event('8')   # postponed event

    # Start parameter

    with freeze_time('2020-02-20 00:30:00+02'):
        response = get_list(api_client, query_string='start=now')
        expected_events = [event5, event6, event7, event8]
        assert_events_in_response(expected_events, response)

    # End parameter

    with freeze_time('2020-02-20 12:00:00+02'):
        response = get_list(api_client, query_string='end=now')
        expected_events = [event1, event2, event3, event4, event5]
        assert_events_in_response(expected_events, response)

    # Start and end parameters

    with freeze_time('2020-02-20 12:00:00+02'):
        response = get_list(api_client, query_string='start=now&end=now')
        expected_events = [event5]
        assert_events_in_response(expected_events, response)


@pytest.mark.django_db
def test_start_end_events_without_endtime(api_client, make_event):
    parse_date = dateutil.parser.parse
    event1 = make_event('1', parse_date('2020-02-19 23:00:00+02'))
    event2 = make_event('2', parse_date('2020-02-20 12:00:00+02'))
    event3 = make_event('3', parse_date('2020-02-21 12:34:56+02'))
    event4 = make_event('4')   # postponed event

    # Start parameter

    response = get_list(api_client, query_string='start=2020-02-19T23:00:00')
    expected_events = [event1, event2, event3, event4]
    assert_events_in_response(expected_events, response)

    response = get_list(api_client, query_string='start=2020-02-20T01:00:00')
    expected_events = [event2, event3, event4]
    assert_events_in_response(expected_events, response)

    # End parameter

    response = get_list(api_client, query_string='end=2020-02-20T12:00:00')
    expected_events = [event1, event2]
    assert_events_in_response(expected_events, response)

    response = get_list(api_client, query_string='end=2020-02-21T23:00:00')
    expected_events = [event1, event2, event3]
    assert_events_in_response(expected_events, response)

    # Start and end parameters

    response = get_list(api_client, query_string='start=2020-02-19T23:00:00&end=2020-02-21T12:34:56')
    expected_events = [event1, event2, event3]
    assert_events_in_response(expected_events, response)

    response = get_list(api_client, query_string='start=2020-02-19T23:00:01&end=2020-02-21T12:34:55')
    expected_events = [event2]
    assert_events_in_response(expected_events, response)

    # Kulke special case: multiple day event but no specific start or end times, only dates
    event1.start_time = parse_date('2020-02-19 00:00:00+02')
    event1.end_time = parse_date('2020-02-21 00:00:00+02')
    event1.has_start_time = False
    event1.has_end_time = False
    event1.save()
    # Kulke special case: single day event, specific start but no end time
    event2.start_time = parse_date('2020-02-20 18:00:00+02')
    event2.end_time = parse_date('2020-02-21 00:00:00+02')
    event2.has_start_time = True
    event2.has_end_time = False
    event2.save()

    # Start parameter for Kulke special case

    response = get_list(api_client, query_string='start=2020-02-20T12:00:00')
    # long event (no exact start) that already started should be included
    expected_events = [event1, event2, event3, event4]
    assert_events_in_response(expected_events, response)

    response = get_list(api_client, query_string='start=2020-02-20T21:00:00')
    # short event (exact start) that already started should not be included
    expected_events = [event1, event3, event4]
    assert_events_in_response(expected_events, response)


@pytest.mark.django_db
def test_keyword_and_text(api_client, event, event2, keyword):
    keyword.name_fi = 'lappset'
    keyword.save()
    event.keywords.add(keyword)
    event.save()
    event2.description_fi = 'lapset'
    event2.save()
    response = get_list(api_client, query_string='combined_text=lapset')
    assert_events_in_response([event, event2], response)
    event.description_fi = 'lapset ja aikuiset'
    event.save()
    response = get_list(api_client, query_string='combined_text=lapset,aikuiset')
    assert_events_in_response([event], response)
>>>>>>> 1c57d8e1
<|MERGE_RESOLUTION|>--- conflicted
+++ resolved
@@ -529,24 +529,6 @@
 
 
 @pytest.mark.django_db
-<<<<<<< HEAD
-def test_address_locality_filter(api_client, event, event2, place, place2):
-    place.address_locality_fi = "TestOneFi"
-    place.address_locality_en = "TestOneEn"
-    place.address_locality_sv = "TestOneSv"
-    place.save()
-    event.location = place
-    event.save()
-
-    place2.address_locality_fi = "TestTwoFi"
-    place2.address_locality_en = "TestTwoEn"
-    place2.address_locality_sv = "TestTwoSv"
-    place2.save()
-    event2.location = place2
-    event2.save()
-
-    response = get_list(api_client, query_string='address_locality_fi=TestOneFi')
-=======
 def test_event_list_publisher_ancestor_filter(api_client, event, event2, organization, organization2, organization3):
     organization2.parent = organization
     organization2.save()
@@ -572,14 +554,10 @@
     api_client.force_authenticate(user=user)
 
     response = get_list(api_client, query_string='show_all=true&publication_status=public')
->>>>>>> 1c57d8e1
     ids = {e['id'] for e in response.data['data']}
     assert event.id in ids
     assert event2.id not in ids
 
-<<<<<<< HEAD
-    response = get_list(api_client, query_string='address_locality_sv=TestTwoSv')
-=======
     # cannot see drafts from other organizations
     response = get_list(api_client, query_string='show_all=true&publication_status=draft')
     ids = {e['id'] for e in response.data['data']}
@@ -591,25 +569,10 @@
     event2.save()
 
     response = get_list(api_client, query_string='show_all=true&publication_status=draft')
->>>>>>> 1c57d8e1
     ids = {e['id'] for e in response.data['data']}
     assert event2.id in ids
     assert event.id not in ids
 
-<<<<<<< HEAD
-    response = get_list(api_client, query_string='address_locality_en=TestOneEn')
-    ids = {e['id'] for e in response.data['data']}
-    assert event.id in ids
-    assert event2.id not in ids
-
-    response = get_list(api_client, query_string='address_locality_fi=TestOneFi,TestTwoFi')
-    ids = {e['id'] for e in response.data['data']}
-    assert event.id in ids
-    assert event2.id in ids
-
-    response = get_list(api_client, query_string='address_locality_fi=NoTRealPlace')
-    assert len(response.data['data']) == 0
-=======
 
 @pytest.mark.django_db
 def test_event_status_filter(api_client, event, event2, event3, event4, user, organization, data_source):
@@ -1016,4 +979,43 @@
     event.save()
     response = get_list(api_client, query_string='combined_text=lapset,aikuiset')
     assert_events_in_response([event], response)
->>>>>>> 1c57d8e1
+
+
+@pytest.mark.django_db
+def test_address_locality_filter(api_client, event, event2, place, place2):
+    place.address_locality_fi = "TestOneFi"
+    place.address_locality_en = "TestOneEn"
+    place.address_locality_sv = "TestOneSv"
+    place.save()
+    event.location = place
+    event.save()
+
+    place2.address_locality_fi = "TestTwoFi"
+    place2.address_locality_en = "TestTwoEn"
+    place2.address_locality_sv = "TestTwoSv"
+    place2.save()
+    event2.location = place2
+    event2.save()
+
+    response = get_list(api_client, query_string='address_locality_fi=TestOneFi')
+    ids = {e['id'] for e in response.data['data']}
+    assert event.id in ids
+    assert event2.id not in ids
+
+    response = get_list(api_client, query_string='address_locality_sv=TestTwoSv')
+    ids = {e['id'] for e in response.data['data']}
+    assert event2.id in ids
+    assert event.id not in ids
+
+    response = get_list(api_client, query_string='address_locality_en=TestOneEn')
+    ids = {e['id'] for e in response.data['data']}
+    assert event.id in ids
+    assert event2.id not in ids
+
+    response = get_list(api_client, query_string='address_locality_fi=TestOneFi,TestTwoFi')
+    ids = {e['id'] for e in response.data['data']}
+    assert event.id in ids
+    assert event2.id in ids
+
+    response = get_list(api_client, query_string='address_locality_fi=NoTRealPlace')
+    assert len(response.data['data']) == 0