--- conflicted
+++ resolved
@@ -509,17 +509,6 @@
     response = get_list(api_client)
     assert response.status_code == 200
     assert event.id not in {e['id'] for e in response.data['data']}
-<<<<<<< HEAD
-
-
-@pytest.mark.django_db
-def test_event_list_is_free_filter(api_client, event, event2, event3, offer):
-    response = get_list(api_client, query_string='is_free=true')
-    assert {event2.id} == {e['id'] for e in response.data['data']}
-
-    response = get_list(api_client, query_string='is_free=false')
-    assert {event.id, event3.id} == {e['id'] for e in response.data['data']}
-=======
     assert event2.id in {e['id'] for e in response.data['data']}
 
 
@@ -547,6 +536,15 @@
     assert response.status_code == 200
     assert event.id not in {e['id'] for e in response.data['data']}
     assert event2.id in {e['id'] for e in response.data['data']}
+
+
+@pytest.mark.django_db
+def test_event_list_is_free_filter(api_client, event, event2, event3, offer):
+    response = get_list(api_client, query_string='is_free=true')
+    assert {event2.id} == {e['id'] for e in response.data['data']}
+
+    response = get_list(api_client, query_string='is_free=false')
+    assert {event.id, event3.id} == {e['id'] for e in response.data['data']}
 
 
 @pytest.mark.django_db
@@ -735,5 +733,4 @@
 
     response = get_list(api_client, query_string='start=2020-02-19T23:00:01&end=2020-02-21T12:34:55')
     expected_events = [event2]
-    assert_events_in_response(expected_events, response)
->>>>>>> df1158d5
+    assert_events_in_response(expected_events, response)