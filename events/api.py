--- conflicted
+++ resolved
@@ -26,12 +26,6 @@
 from django.urls import NoReverseMatch
 from django.utils import timezone, translation
 from django.utils.encoding import force_text
-<<<<<<< HEAD
-from rest_framework import (
-    serializers, relations, viewsets, mixins, filters, generics, permissions
-)
-from rest_framework import status
-=======
 from django.utils.translation import ugettext_lazy as _
 from django_orghierarchy.models import Organization
 from haystack.query import AutoQuery
@@ -46,7 +40,6 @@
 from rest_framework.exceptions import PermissionDenied as DRFPermissionDenied
 from rest_framework.fields import DateTimeField
 from rest_framework.filters import BaseFilterBackend
->>>>>>> 24dca3e1
 from rest_framework.permissions import SAFE_METHODS
 from rest_framework.response import Response
 from rest_framework.reverse import reverse
@@ -56,26 +49,6 @@
 from rest_framework_bulk import (BulkListSerializer, BulkModelViewSet,
                                  BulkSerializerMixin)
 
-<<<<<<< HEAD
-
-# 3rd party
-from isodate import Duration, duration_isoformat, parse_duration
-from modeltranslation.translator import translator, NotRegistered
-from haystack.query import AutoQuery
-from munigeo.api import (
-    GeoModelAPIView, build_bbox_filter, srid_to_srs
-)
-from munigeo.models import AdministrativeDivision
-from rest_framework_bulk import BulkListSerializer, BulkModelViewSet
-import pytz
-import bleach
-import django_filters
-
-from django_orghierarchy.models import Organization
-
-# events
-=======
->>>>>>> 24dca3e1
 from events import utils
 from events.api_pagination import LargeResultsSetPagination
 from events.auth import ApiKeyAuth, ApiKeyUser
@@ -702,22 +675,6 @@
         return instance
 
     def update(self, instance, validated_data):
-<<<<<<< HEAD
-        if isinstance(self.user, ApiKeyUser):
-            # allow updating only if the api key matches instance data source
-            self.user = None
-            if not instance.data_source == self.data_source:
-                raise PermissionDenied()
-        else:
-            # without api key, the user will have to be admin
-            if hasattr(instance, 'can_be_edited_by'):
-                if not instance.is_user_editable() or not instance.can_be_edited_by(self.user):
-                    raise PermissionDenied()
-            else:
-                if not instance.is_user_editable():
-                    raise PermissionDenied()
-=======
->>>>>>> 24dca3e1
         validated_data['last_modified_by'] = self.user
 
         if 'id' in validated_data:
@@ -756,7 +713,44 @@
     return query_params
 
 
-<<<<<<< HEAD
+def _text_qset_by_translated_field(field, val):
+    # Free text search from all languages of the field
+    languages = utils.get_fixed_lang_codes()
+    qset = Q()
+    for lang in languages:
+        kwarg = {field + '_' + lang + '__icontains': val}
+        qset |= Q(**kwarg)
+    return qset
+
+
+class JSONAPIViewMixin(object):
+    def initial(self, request, *args, **kwargs):
+        ret = super().initial(request, *args, **kwargs)
+        # if srid is not specified, this will yield munigeo default 4326
+        self.srs = srid_to_srs(self.request.query_params.get('srid', None))
+        # check for NUL strings that crash psycopg2
+        for key, param in self.request.query_params.items():
+            if u'\x00' in param:
+                raise ParseError("A string literal cannot contain NUL (0x00) characters. "
+                                 "Please fix query parameter " + param)
+        return ret
+
+    def get_serializer_context(self):
+        context = super().get_serializer_context()
+        # user admin ids must be injected to the context for nested serializers, to avoid duplicating work
+        user = context['request'].user
+        admin_tree_ids = set()
+        if user and user.is_authenticated:
+            admin_tree_ids = user.get_admin_tree_ids()
+        context['user'] = user
+        context['admin_tree_ids'] = admin_tree_ids
+        include = self.request.query_params.get('include', '')
+        context['include'] = [x.strip() for x in include.split(',') if x]
+        context['srs'] = self.srs
+        context.setdefault('skip_fields', set()).add('origin_id')
+        return context
+
+
 class EditableLinkedEventsObjectSerializer(LinkedEventsSerializer):
     def validate_id(self, value):
         if value:
@@ -781,48 +775,6 @@
 
 
 class KeywordSerializer(EditableLinkedEventsObjectSerializer):
-    id = serializers.CharField(required=False)
-=======
-def _text_qset_by_translated_field(field, val):
-    # Free text search from all languages of the field
-    languages = utils.get_fixed_lang_codes()
-    qset = Q()
-    for lang in languages:
-        kwarg = {field + '_' + lang + '__icontains': val}
-        qset |= Q(**kwarg)
-    return qset
-
-
-class JSONAPIViewMixin(object):
-    def initial(self, request, *args, **kwargs):
-        ret = super().initial(request, *args, **kwargs)
-        # if srid is not specified, this will yield munigeo default 4326
-        self.srs = srid_to_srs(self.request.query_params.get('srid', None))
-        # check for NUL strings that crash psycopg2
-        for key, param in self.request.query_params.items():
-            if u'\x00' in param:
-                raise ParseError("A string literal cannot contain NUL (0x00) characters. "
-                                 "Please fix query parameter " + param)
-        return ret
-
-    def get_serializer_context(self):
-        context = super().get_serializer_context()
-        # user admin ids must be injected to the context for nested serializers, to avoid duplicating work
-        user = context['request'].user
-        admin_tree_ids = set()
-        if user and user.is_authenticated:
-            admin_tree_ids = user.get_admin_tree_ids()
-        context['user'] = user
-        context['admin_tree_ids'] = admin_tree_ids
-        include = self.request.query_params.get('include', '')
-        context['include'] = [x.strip() for x in include.split(',') if x]
-        context['srs'] = self.srs
-        context.setdefault('skip_fields', set()).add('origin_id')
-        return context
-
-
-class KeywordSerializer(LinkedEventsSerializer):
->>>>>>> 24dca3e1
     view_name = 'keyword-detail'
     alt_labels = serializers.SlugRelatedField(slug_field='name', read_only=True, many=True)
     created_time = DateTimeField(default_timezone=pytz.UTC, required=False, allow_null=True)
@@ -833,19 +785,15 @@
         exclude = ('n_events_changed',)
 
 
-<<<<<<< HEAD
 class KeywordRetrieveViewSet(mixins.RetrieveModelMixin,
                              mixins.UpdateModelMixin,
                              mixins.DestroyModelMixin,
                              viewsets.GenericViewSet):
-=======
-class KeywordRetrieveViewSet(JSONAPIViewMixin, mixins.RetrieveModelMixin, viewsets.GenericViewSet):
->>>>>>> 24dca3e1
     queryset = Keyword.objects.all()
     queryset = queryset.select_related('publisher')
     serializer_class = KeywordSerializer
 
-<<<<<<< HEAD
+
     def update(self, request, *args, **kwargs):
         self.data_source, self.organization = get_authenticated_data_source_and_publisher(self.request)
         return super().update(request, *args, **kwargs)
@@ -856,23 +804,10 @@
         return Response(status=status.HTTP_204_NO_CONTENT)
 
     def retrieve(self, request, *args, **kwargs):
-        keyword = Keyword.objects.get(pk=kwargs['pk'])
-        if keyword.deprecated:
-            raise KeywordDeprecatedException()
-        return super().retrieve(request, *args, **kwargs)
-
-
-class KeywordDeprecatedException(APIException):
-    status_code = 410
-    default_detail = 'Keyword has been deprecated.'
-    default_code = 'gone'
-
-
-class KeywordListViewSet(mixins.ListModelMixin, mixins.CreateModelMixin, viewsets.GenericViewSet):
-=======
-    def retrieve(self, request, *args, **kwargs):
         try:
             keyword = Keyword.objects.get(pk=kwargs['pk'])
+            if keyword.deprecated:
+                raise KeywordDeprecatedException()
         except Keyword.DoesNotExist:
             raise Http404()
         if keyword.replaced_by:
@@ -882,9 +817,12 @@
                                                          request=request))
         return super().retrieve(request, *args, **kwargs)
 
-
-class KeywordListViewSet(JSONAPIViewMixin, mixins.ListModelMixin, viewsets.GenericViewSet):
->>>>>>> 24dca3e1
+class KeywordDeprecatedException(APIException):
+    status_code = 410
+    default_detail = 'Keyword has been deprecated.'
+    default_code = 'gone'
+
+class KeywordListViewSet(JSONAPIViewMixin, mixins.ListModelMixin, mixins.CreateModelMixin, viewsets.GenericViewSet):
     queryset = Keyword.objects.all()
     queryset = queryset.select_related('publisher').prefetch_related('alt_labels__name')
     serializer_class = KeywordSerializer
@@ -941,7 +879,6 @@
     def create(self, request, *args, **kwargs):
         return super().create(request, *args, **kwargs)
 
-
 register_view(KeywordRetrieveViewSet, 'keyword')
 register_view(KeywordListViewSet, 'keyword')
 
@@ -1044,6 +981,7 @@
                                                      required=False, allow_null=True)
     publisher = serializers.PrimaryKeyRelatedField(queryset=Organization.objects.all(),
                                                    required=False, allow_null=True)
+                                                    
     view_name = 'place-detail'
     divisions = DivisionSerializer(many=True, read_only=True)
     created_time = DateTimeField(default_timezone=pytz.UTC, required=False, allow_null=True)
@@ -1070,13 +1008,13 @@
 class PlaceRetrieveViewSet(JSONAPIViewMixin, GeoModelAPIView,
                            viewsets.GenericViewSet,
                            mixins.UpdateModelMixin,
-                           mixins.DestroyModelMixin,
+                           mixins.DestroyModelMixin,                           
                            mixins.RetrieveModelMixin):
     queryset = Place.objects.all()
     queryset = queryset.select_related('publisher')
     serializer_class = PlaceSerializer
 
-<<<<<<< HEAD
+
     def get_serializer_context(self):
         context = super(PlaceRetrieveViewSet, self).get_serializer_context()
         context.setdefault('skip_fields', set()).add('origin_id')
@@ -1091,8 +1029,6 @@
         instance.soft_delete()
         return Response(status=status.HTTP_204_NO_CONTENT)
 
-=======
->>>>>>> 24dca3e1
     def retrieve(self, request, *args, **kwargs):
         try:
             place = Place.objects.get(pk=kwargs['pk'])
@@ -1109,7 +1045,6 @@
         return super().retrieve(request, *args, **kwargs)
 
 
-<<<<<<< HEAD
 class PlaceDeletedException(APIException):
     status_code = 410
     default_detail = 'Place has been deleted.'
@@ -1117,9 +1052,6 @@
 
 
 class PlaceListViewSet(GeoModelAPIView,
-=======
-class PlaceListViewSet(JSONAPIViewMixin, GeoModelAPIView,
->>>>>>> 24dca3e1
                        viewsets.GenericViewSet,
                        mixins.ListModelMixin,
                        mixins.CreateModelMixin):
@@ -1366,9 +1298,6 @@
 register_view(ImageViewSet, 'image', base_name='image')
 
 
-<<<<<<< HEAD
-class EventSerializer(EditableLinkedEventsObjectSerializer, GeoModelAPIView):
-=======
 class VideoSerializer(serializers.ModelSerializer):
     def to_representation(self, obj):
         ret = super().to_representation(obj)
@@ -1381,8 +1310,7 @@
         exclude = ['id', 'event']
 
 
-class EventSerializer(BulkSerializerMixin, LinkedEventsSerializer, GeoModelAPIView):
->>>>>>> 24dca3e1
+class EventSerializer(EditableLinkedEventsObjectSerializer, GeoModelAPIView):
     id = serializers.CharField(required=False)
     location = JSONLDRelatedField(serializer=PlaceSerializer, required=False, allow_null=True,
                                   view_name='place-detail', queryset=Place.objects.all())
