# -*- coding: utf-8 -*-
from __future__ import unicode_literals

# python
import base64
import re
import struct
import time
import urllib.parse
from copy import deepcopy
from datetime import datetime, timedelta
from functools import partial

# django and drf
from django.db.transaction import atomic
from django.http import Http404, HttpResponsePermanentRedirect
from django.utils import translation
from django.core.exceptions import PermissionDenied
from django.db.utils import IntegrityError
from django.conf import settings
from django.core.urlresolvers import NoReverseMatch
from django.db.models import Q
from django.utils.translation import ugettext_lazy as _
from django.utils import timezone
from django.utils.encoding import force_text
from rest_framework import (
    serializers, relations, viewsets, mixins, filters, generics, permissions
)
<<<<<<< HEAD
from rest_framework import status
=======
from rest_framework.filters import BaseFilterBackend
>>>>>>> 673a7b35
from rest_framework.permissions import SAFE_METHODS
from rest_framework.settings import api_settings
from rest_framework.reverse import reverse
from rest_framework.response import Response
from rest_framework.exceptions import ParseError, PermissionDenied as DRFPermissionDenied, APIException
from rest_framework.views import get_view_name as original_get_view_name
from rest_framework.routers import APIRootView
from rest_framework.fields import DateTimeField


# 3rd party
from isodate import Duration, duration_isoformat, parse_duration
from modeltranslation.translator import translator, NotRegistered
from haystack.query import AutoQuery
from munigeo.api import (
    GeoModelAPIView, build_bbox_filter, srid_to_srs
)
from munigeo.models import AdministrativeDivision
from rest_framework_bulk import BulkListSerializer, BulkModelViewSet
import pytz
import bleach
import django_filters

from django_orghierarchy.models import Organization

# events
from events import utils
from events.api_pagination import LargeResultsSetPagination
from events.auth import ApiKeyAuth, ApiKeyUser
from events.custom_elasticsearch_search_backend import (
    CustomEsSearchQuerySet as SearchQuerySet
)
from events.extensions import apply_select_and_prefetch, get_extensions_from_request
from events.models import (
    Place, Event, Keyword, KeywordSet, Language, OpeningHoursSpecification, EventLink,
    Offer, DataSource, Image, PublicationStatus, PUBLICATION_STATUSES, License
)
from events.translation import EventTranslationOptions
from helevents.models import User
from events.renderers import DOCXRenderer


def get_view_name(view):
    if type(view) is APIRootView:
        return 'Linked Events'
    return original_get_view_name(view)


viewset_classes_by_model = {}

all_views = []


def register_view(klass, name, base_name=None):
    entry = {'class': klass, 'name': name}
    if base_name is not None:
        entry['base_name'] = base_name
    all_views.append(entry)
    if klass.serializer_class and \
            hasattr(klass.serializer_class, 'Meta') and \
            hasattr(klass.serializer_class.Meta, 'model'):
        model = klass.serializer_class.Meta.model
        viewset_classes_by_model[model] = klass


def get_serializer_for_model(model, version='v1'):
    Viewset = viewset_classes_by_model.get(model)
    if Viewset is None:
        return None
    serializer = None
    if hasattr(Viewset, 'get_serializer_class_for_version'):
        serializer = Viewset.get_serializer_class_for_version(version)
    elif hasattr(Viewset, 'serializer_class'):
        serializer = Viewset.serializer_class
    return serializer


def generate_id(namespace):
    t = time.time() * 1000
    postfix = base64.b32encode(struct.pack(">Q", int(t)).lstrip(b'\x00'))
    postfix = postfix.strip(b'=').lower().decode(encoding='UTF-8')
    return '{}:{}'.format(namespace, postfix)


def parse_id_from_uri(uri):
    """
    Parse id part from @id uri like
    'http://127.0.0.1:8000/v0.1/event/matko%3A666/' -> 'matko:666'
    :param uri: str
    :return: str id
    """
    if not uri.startswith('http'):
        return uri
    path = urllib.parse.urlparse(uri).path
    _id = path.rstrip('/').split('/')[-1]
    _id = urllib.parse.unquote(_id)
    return _id


def perform_id_magic_for(data):
    if 'id' in data:
        err = "Do not send 'id' when POSTing a new Event (got id='{}')"
        raise ParseError(err.format(data['id']))
    data['id'] = generate_id(data['data_source'])
    return data


def get_authenticated_data_source_and_publisher(request):
    # api_key takes precedence over user
    if isinstance(request.auth, ApiKeyAuth):
        data_source = request.auth.get_authenticated_data_source()
        publisher = data_source.owner
        if not publisher:
            raise PermissionDenied(_("Data source doesn't belong to any organization"))
    else:
        # objects created by api are marked coming from the system data source unless api_key is provided
        # we must optionally create the system data source here, as the settings may have changed at any time
        data_source, created = DataSource.objects.get_or_create(id=settings.SYSTEM_DATA_SOURCE_ID)
        # user organization is used unless api_key is provided
        user = request.user
        if isinstance(user, User):
            publisher = user.get_default_organization()
        else:
            publisher = None
    return data_source, publisher


def get_publisher_query(publisher):
    """Get query for publisher (Organization)

    Some organizations can be replaced by a new organization.
    We need to return objects that reference on replaced
    organization when querying the new organization, and vice
    versa.

    :param publisher: a or a list of filtering organizations
    :type publisher: str, Organization, list
    :return: the query that check both replaced and new organization
    """
    if isinstance(publisher, list):
        q = Q(
            publisher__in=publisher,
        ) | Q(
            publisher__replaced_by__in=publisher,
        ) | Q(
            publisher__replaced_organization__in=publisher,
        )
    else:
        q = Q(
            publisher=publisher,
        ) | Q(
            publisher__replaced_by=publisher,
        ) | Q(
            publisher__replaced_organization=publisher,
        )

    return q


def clean_text_fields(data, allowed_html_fields=[]):
    for k, v in data.items():
        if isinstance(v, str) and any(c in v for c in '<>&'):
            # only specified fields may contain allowed tags
            for field_name in allowed_html_fields:
                # check all languages and the default translation field too
                if k.startswith(field_name):
                    data[k] = bleach.clean(v, settings.BLEACH_ALLOWED_TAGS)
                    break
            else:
                data[k] = bleach.clean(v)
                # for non-html data, ampersands should be bare
                data[k] = data[k].replace('&amp;', '&')
    return data


class JSONLDRelatedField(relations.HyperlinkedRelatedField):
    """
    Support of showing and saving of expanded JSON nesting or just a resource
    URL.
    Serializing is controlled by query string param 'expand', deserialization
    by format of JSON given.

    Default serializing is expand=false.
    """

    invalid_json_error = _('Incorrect JSON. Expected JSON, received %s.')

    def __init__(self, *args, **kwargs):
        self.related_serializer = kwargs.pop('serializer', None)
        self.hide_ld_context = kwargs.pop('hide_ld_context', False)
        self.expanded = kwargs.pop('expanded', False)
        super(JSONLDRelatedField, self).__init__(*args, **kwargs)

    def use_pk_only_optimization(self):
        if self.is_expanded():
            return False
        else:
            return True

    def to_representation(self, obj):
        if isinstance(self.related_serializer, str):
            self.related_serializer = globals().get(self.related_serializer, None)

        if self.is_expanded():
            context = self.context.copy()
            # To avoid infinite recursion, only include sub/super events one level at a time
            if 'include' in context:
                context['include'] = [x for x in context['include'] if x != 'sub_events' and x != 'super_event']
            return self.related_serializer(obj, hide_ld_context=self.hide_ld_context,
                                           context=context).data
        link = super(JSONLDRelatedField, self).to_representation(obj)
        if link is None:
            return None
        return {
            '@id': link
        }

    def to_internal_value(self, value):
        # TODO: JA If @id is missing, this will complain just about value not being JSON
        if not isinstance(value, dict) or '@id' not in value:
            raise serializers.ValidationError(self.invalid_json_error % type(value).__name__)

        url = value['@id']
        if not url:
            if self.required:
                raise serializers.ValidationError(_('This field is required.'))
            return None

        return super().to_internal_value(urllib.parse.unquote(url))

    def is_expanded(self):
        return getattr(self, 'expanded', False)


class EnumChoiceField(serializers.Field):
    """
    Database value of tinyint is converted to and from a string representation
    of choice field.

    TODO: Find if there's standardized way to render Schema.org enumeration
    instances in JSON-LD.
    """

    def __init__(self, choices, prefix='', **kwargs):
        self.choices = choices
        self.prefix = prefix
        super(EnumChoiceField, self).__init__(**kwargs)

    def to_representation(self, obj):
        if obj is None:
            return None
        return self.prefix + utils.get_value_from_tuple_list(self.choices,
                                                             obj, 1)

    def to_internal_value(self, data):
        value = utils.get_value_from_tuple_list(self.choices,
                                                self.prefix + str(data), 0)
        if value is None:
            raise ParseError(_("Invalid value in event_status"))
        return value


class ISO8601DurationField(serializers.Field):
    def to_representation(self, obj):
        if obj:
            d = Duration(milliseconds=obj)
            return duration_isoformat(d)
        else:
            return None

    def to_internal_value(self, data):
        if data:
            value = parse_duration(data)
            return (
                value.days * 24 * 3600 * 1000000 +
                value.seconds * 1000 +
                value.microseconds / 1000
            )
        else:
            return 0


class MPTTModelSerializer(serializers.ModelSerializer):
    def __init__(self, *args, **kwargs):
        super(MPTTModelSerializer, self).__init__(*args, **kwargs)
        for field_name in 'lft', 'rght', 'tree_id', 'level':
            if field_name in self.fields:
                del self.fields[field_name]


class TranslatedModelSerializer(serializers.ModelSerializer):
    def __init__(self, *args, **kwargs):
        super(TranslatedModelSerializer, self).__init__(*args, **kwargs)
        model = self.Meta.model
        try:
            trans_opts = translator.get_options_for_model(model)
        except NotRegistered:
            self.translated_fields = []
            return

        self.translated_fields = trans_opts.fields.keys()
        lang_codes = utils.get_fixed_lang_codes()
        # Remove the pre-existing data in the bundle.
        for field_name in self.translated_fields:
            for lang in lang_codes:
                key = "%s_%s" % (field_name, lang)
                if key in self.fields:
                    del self.fields[key]
            del self.fields[field_name]

    # def get_field(self, model_field):
    #     kwargs = {}
    #     if issubclass(
    #             model_field.__class__,
    #                   (django_db_models.CharField,
    #                    django_db_models.TextField)):
    #         if model_field.null:
    #             kwargs['allow_none'] = True
    #         kwargs['max_length'] = getattr(model_field, 'max_length')
    #         return fields.CharField(**kwargs)
    #     return super(TranslatedModelSerializer, self).get_field(model_field)

    def to_representation(self, obj):
        ret = super(TranslatedModelSerializer, self).to_representation(obj)
        if obj is None:
            return ret
        return self.translated_fields_to_representation(obj, ret)

    def to_internal_value(self, data):
        """
        Convert complex translated json objects to flat format.
        E.g. json structure containing `name` key like this:
        {
            "name": {
                "fi": "musiikkiklubit",
                "sv": "musikklubbar",
                "en": "music clubs"
            },
            ...
        }
        Transforms this:
        {
            "name": "musiikkiklubit",
            "name_fi": "musiikkiklubit",
            "name_sv": "musikklubbar",
            "name_en": "music clubs"
            ...
        }
        :param data:
        :return:
        """

        extra_fields = {}  # will contain the transformation result
        for field_name in self.translated_fields:
            obj = data.get(field_name, None)  # { "fi": "musiikkiklubit", "sv": ... }
            if not obj:
                continue
            if not isinstance(obj, dict):
                raise serializers.ValidationError({field_name: 'This field is a translated field. Instead of a string,'
                                                   ' you must supply an object with strings corresponding'
                                                   ' to desired language ids.'})
            for language in (lang for lang in utils.get_fixed_lang_codes() if lang in obj):
                value = obj[language]  # "musiikkiklubit"
                if language == settings.LANGUAGES[0][0]:  # default language
                    extra_fields[field_name] = value  # { "name": "musiikkiklubit" }
                extra_fields['{}_{}'.format(field_name, language)] = value  # { "name_fi": "musiikkiklubit" }
            del data[field_name]  # delete original translated fields

        # handle other than translated fields
        data = super().to_internal_value(data)

        # add translated fields to the final result
        data.update(extra_fields)

        return data

    def translated_fields_to_representation(self, obj, ret):
        for field_name in self.translated_fields:
            d = {}
            for lang in utils.get_fixed_lang_codes():
                key = "%s_%s" % (field_name, lang)
                val = getattr(obj, key, None)
                if val is None:
                    continue
                d[lang] = val

            # If no text provided, leave the field as null
            for key, val in d.items():
                if val is not None:
                    break
            else:
                d = None
            ret[field_name] = d

        return ret


class LinkedEventsSerializer(TranslatedModelSerializer, MPTTModelSerializer):
    """Serializer with the support for JSON-LD/Schema.org.

    JSON-LD/Schema.org syntax::

      {
         "@context": "http://schema.org",
         "@type": "Event",
         "name": "Event name",
         ...
      }

    See full example at: http://schema.org/Event

    Args:
      hide_ld_context (bool):
        Hides `@context` from JSON, can be used in nested
        serializers
    """
    system_generated_fields = ('created_time', 'last_modified_time', 'created_by', 'last_modified_by')
    non_visible_fields = ('created_by', 'last_modified_by')

    def __init__(self, instance=None, files=None,
                 context=None, partial=False, many=None, skip_fields=set(),
                 allow_add_remove=False, hide_ld_context=False, **kwargs):
        super(LinkedEventsSerializer, self).__init__(
            instance=instance, context=context, **kwargs)
        for field in self.non_visible_fields:
            if field in self.fields:
                del self.fields[field]
        self.skip_fields = skip_fields

        if context is not None:
            include_fields = context.get('include', [])
            for field_name in include_fields:
                if field_name not in self.fields:
                    continue
                field = self.fields[field_name]
                if isinstance(field, relations.ManyRelatedField):
                    field = field.child_relation
                if not isinstance(field, JSONLDRelatedField):
                    continue
                field.expanded = True
            self.skip_fields |= context.get('skip_fields', set())

        self.hide_ld_context = hide_ld_context

        self.disable_camelcase = True
        if self.context and 'request' in self.context:
            request = self.context['request']
            if 'disable_camelcase' in request.query_params:
                self.disable_camelcase = True

        # for post and put methods, user information is needed to restrict permissions at validate
        if context is None:
            return
        self.method = self.context['request'].method
        self.user = self.context['request'].user
        if self.method in permissions.SAFE_METHODS:
            return
        self.data_source, self.publisher = get_authenticated_data_source_and_publisher(request)
        if not self.publisher:
            raise PermissionDenied(_("User doesn't belong to any organization"))

    def to_internal_value(self, data):
        for field in self.system_generated_fields:
            if field in data:
                del data[field]
        data = super().to_internal_value(data)
        return data

    def to_representation(self, obj):
        """
        Before sending to renderer there's a need to do additional work on
        to-be-JSON dictionary data:
            1. Add @context, @type and @id fields
            2. Convert field names to camelCase
        Renderer is the right place for this but now loop is done just once.
        Reversal conversion is done in parser.
        """
        ret = super(LinkedEventsSerializer, self).to_representation(obj)
        if 'id' in ret and 'request' in self.context:
            try:
                ret['@id'] = reverse(self.view_name,
                                     kwargs={u'pk': ret['id']},
                                     request=self.context['request'])
            except NoReverseMatch:
                ret['@id'] = str(ret['id'])

        # Context is hidden if:
        # 1) hide_ld_context is set to True
        #   2) self.object is None, e.g. we are in the list of stuff
        if not self.hide_ld_context and self.instance is not None:
            if hasattr(obj, 'jsonld_context') \
                    and isinstance(obj.jsonld_context, (dict, list)):
                ret['@context'] = obj.jsonld_context
            else:
                ret['@context'] = 'http://schema.org'

        # Use jsonld_type attribute if present,
        # if not fallback to automatic resolution by model name.
        # Note: Plan 'type' could be aliased to @type in context definition to
        # conform JSON-LD spec.
        if hasattr(obj, 'jsonld_type'):
            ret['@type'] = obj.jsonld_type
        else:
            ret['@type'] = obj.__class__.__name__
        if self.context['request'].version == 'v0.1':
            return ret
        for field in self.skip_fields:
            if field in ret:
                del ret[field]
        return ret

    def validate_data_source(self, value):
        if value:
            if value != self.data_source:
                # the event might be from another data source by the same organization, and we are only editing it
                if self.instance:
                    if self.publisher.owned_systems.filter(id=value).exists():
                        return value
                raise serializers.ValidationError(
                    {'data_source': _(
                        "Setting data_source to %(given)s " +
                        " is not allowed for your organization. The data_source"
                        " must be left blank or set to %(required)s ") %
                        {'given': str(value), 'required': self.data_source}})
        return value

    def validate_publisher(self, value):
        if value:
            # TODO: allow optionally declaring publisher in any user admin org (regular org for drafts)
            if value not in (self.publisher, self.publisher.replaced_by):
                raise serializers.ValidationError(
                    {'publisher': _(
                        "Setting publisher to %(given)s " +
                        " is not allowed for your organization. The publisher" +
                        " must be left blank or set to %(required)s ") %
                        {'given': str(value),
                         'required': str(self.publisher
                                         if not self.publisher.replaced_by
                                         else self.publisher_replaced_by)}})
            if value.replaced_by:
                # for replaced organizations, we automatically update to the current organization
                # even if the POST/PUT uses the old id
                return value.replaced_by
        return value

    def validate(self, data):
        if 'name' in self.translated_fields:
            name_exists = False
            languages = [x[0] for x in settings.LANGUAGES]
            for language in languages:
                if 'name_%s' % language in data:
                    name_exists = True
                    break
        else:
            name_exists = 'name' in data
        if not name_exists:
            raise serializers.ValidationError({'name': _('The name must be specified.')})
        super().validate(data)
        return data

    def create(self, validated_data):
        if 'data_source' not in validated_data:
            validated_data['data_source'] = self.data_source
        if 'publisher' not in validated_data:
            validated_data['publisher'] = self.publisher
        # no django user exists for the api key
        if isinstance(self.user, ApiKeyUser):
            self.user = None
        validated_data['created_by'] = self.user
        validated_data['last_modified_by'] = self.user
        try:
            instance = super().create(validated_data)
        except IntegrityError as error:
            if 'duplicate' and 'pkey' in str(error):
                raise serializers.ValidationError({'id': _("An object with given id already exists.")})
            else:
                raise error
        return instance

    def update(self, instance, validated_data):
        if isinstance(self.user, ApiKeyUser):
            # allow updating only if the api key matches instance data source
            self.user = None
            if not instance.data_source == self.data_source:
                raise PermissionDenied()
        else:
            # without api key, the user will have to be admin
            if hasattr(instance, 'can_be_edited_by'):
                if not instance.is_user_editable() or not instance.can_be_edited_by(self.user):
                    raise PermissionDenied()
            else:
                if not instance.is_user_editable():
                    raise PermissionDenied()
        validated_data['last_modified_by'] = self.user

        if 'id' in validated_data:
            if instance.id != validated_data['id']:
                raise serializers.ValidationError({'id': _("You may not change the id of an existing object.")})
        super().update(instance, validated_data)
        return instance


def _clean_qp(query_params):
    """
    Strip 'event.' prefix from all query params.
    :rtype : QueryDict
    :param query_params: dict self.request.query_params
    :return: QueryDict query_params
    """
    query_params = query_params.copy()  # do not alter original dict
    nspace = 'event.'
    for key in query_params.keys():
        if key.startswith(nspace):
            new_key = key[len(nspace):]
            # .pop() returns a list(?), don't use
            # query_params[new_key] = query_params.pop(key)
            query_params[new_key] = query_params[key]
            del query_params[key]
    return query_params

def _text_qset_by_translated_field(field, val):
    # Free text search from all languages of the field
    languages = utils.get_fixed_lang_codes()
    qset = Q()
    for lang in languages:
        kwarg = {field + '_' + lang + '__icontains': val}
        qset |= Q(**kwarg)
    return qset

class EditableLinkedEventsObjectSerializer(LinkedEventsSerializer):
    def validate_id(self, value):
        if value:
            id_data_source_prefix = value.split(':', 1)[0]
            if not id_data_source_prefix == self.data_source.id:
                # the object might be from another data source by the same organization, and we are only editing it
                if self.instance:
                    if self.publisher.owned_systems.filter(id=id_data_source_prefix).exists():
                        return value
                raise serializers.ValidationError(
                        {'id': _("Setting id to %(given)s " +
                                 " is not allowed for your organization. The id"
                                 " must be left blank or set to %(data_source)s:desired_id") %
                            {'given': str(value), 'data_source': self.data_source}})
        return value

    def create(self, validated_data):
        # if id was not provided, we generate it upon creation:
        if 'id' not in validated_data:
            validated_data['id'] = generate_id(self.data_source)
        return super().create(validated_data)


class KeywordSerializer(EditableLinkedEventsObjectSerializer):
    id = serializers.CharField(required=False)
    view_name = 'keyword-detail'
    alt_labels = serializers.SlugRelatedField(slug_field='name', read_only=True, many=True)
    created_time = DateTimeField(default_timezone=pytz.UTC, required=False, allow_null=True)
    last_modified_time = DateTimeField(default_timezone=pytz.UTC, required=False, allow_null=True)

    class Meta:
        model = Keyword
        exclude = ('n_events_changed',)


class KeywordRetrieveViewSet(mixins.RetrieveModelMixin,
                             mixins.UpdateModelMixin,
                             mixins.DestroyModelMixin,
                             viewsets.GenericViewSet):
    queryset = Keyword.objects.all()
    serializer_class = KeywordSerializer

    def update(self, request, *args, **kwargs):
        self.data_source, self.organization = get_authenticated_data_source_and_publisher(self.request)
        return super().update(request, *args, **kwargs)

    def destroy(self, request, *args, **kwargs):
        instance = self.get_object()
        instance.deprecate()
        return Response(status=status.HTTP_204_NO_CONTENT)

    def retrieve(self, request, *args, **kwargs):
        keyword = Keyword.objects.get(pk=kwargs['pk'])
        if keyword.deprecated:
            raise KeywordDeprecatedException()
        return super().retrieve(request, *args, **kwargs)


class KeywordDeprecatedException(APIException):
    status_code = 410
    default_detail = 'Keyword has been deprecated.'
    default_code = 'gone'


class KeywordListViewSet(mixins.ListModelMixin, mixins.CreateModelMixin, viewsets.GenericViewSet):
    queryset = Keyword.objects.all()
    serializer_class = KeywordSerializer
    filter_backends = (filters.OrderingFilter,)
    ordering_fields = ('n_events', 'id', 'name', 'data_source')
    ordering = ('-data_source', '-n_events',)

    def get_queryset(self):
        """
        Return Keyword queryset.

        If the request has no filter parameters, we only return keywords that meet the following criteria:
        -the keyword has events
        -the keyword is not deprecated

        Supported keyword filtering parameters:
        data_source (only keywords with the given data sources are included)
        filter (only keywords containing the specified string are included)
        show_all_keywords (keywords without events are included)
        show_deprecated (deprecated keywords are included)
        """
        queryset = Keyword.objects.all()
        data_source = self.request.query_params.get('data_source')
        # Filter by data source, multiple sources separated by comma
        if data_source:
            data_source = data_source.lower().split(',')
            queryset = queryset.filter(data_source__in=data_source)
        if not self.request.query_params.get('show_all_keywords'):
            queryset = queryset.filter(n_events__gt=0)
        if not self.request.query_params.get('show_deprecated'):
            queryset = queryset.filter(deprecated=False)

        # Optionally filter keywords by filter parameter,
        # can be used e.g. with typeahead.js
        val = self.request.query_params.get('text') or self.request.query_params.get('filter')
        if val:
            if u'\x00' in val:
                raise ParseError("A string literal cannot contain NUL (0x00) characters.")
            queryset = queryset.filter(_text_qset_by_translated_field('name', val))
        return queryset

    def create(self, request, *args, **kwargs):
        return super().create(request, *args, **kwargs)


register_view(KeywordRetrieveViewSet, 'keyword')
register_view(KeywordListViewSet, 'keyword')


class KeywordSetSerializer(LinkedEventsSerializer):
    view_name = 'keywordset-detail'
    keywords = JSONLDRelatedField(
        serializer=KeywordSerializer, many=True, required=True, allow_empty=False,
        view_name='keyword-detail', queryset=Keyword.objects.all())
    usage = EnumChoiceField(KeywordSet.USAGES)
    created_time = DateTimeField(default_timezone=pytz.UTC, required=False, allow_null=True)
    last_modified_time = DateTimeField(default_timezone=pytz.UTC, required=False, allow_null=True)

    class Meta:
        model = KeywordSet
        fields = '__all__'


class JSONAPIViewSet(viewsets.ReadOnlyModelViewSet):
    def initial(self, request, *args, **kwargs):
        ret = super(JSONAPIViewSet, self).initial(request, *args, **kwargs)
        self.srs = srid_to_srs(self.request.query_params.get('srid', None))
        return ret

    def get_serializer_context(self):
        context = super(JSONAPIViewSet, self).get_serializer_context()

        include = self.request.query_params.get('include', '')
        context['include'] = [x.strip() for x in include.split(',') if x]
        context['srs'] = self.srs
        context.setdefault('skip_fields', set()).add('origin_id')
        return context


class KeywordSetViewSet(JSONAPIViewSet):
    queryset = KeywordSet.objects.all()
    serializer_class = KeywordSetSerializer


register_view(KeywordSetViewSet, 'keyword_set')


class DivisionSerializer(TranslatedModelSerializer):
    type = serializers.SlugRelatedField(slug_field='type', read_only=True)
    municipality = serializers.SlugRelatedField(slug_field='name', read_only=True)

    class Meta:
        model = AdministrativeDivision
        fields = ('type', 'name', 'ocd_id', 'municipality')


def filter_division(queryset, name, value):
    """
    Allows division filtering by both division name and more specific ocd id (identified by colon in the parameter)

    Depending on the deployment location, offers simpler filtering by appending
    country and municipality information to ocd ids.

    Examples:
        /event/?division=kamppi
        will match any and all divisions with the name Kamppi, regardless of their type.

        /event/?division=ocd-division/country:fi/kunta:helsinki/osa-alue:kamppi
        /event/?division=ocd-division/country:fi/kunta:helsinki/suurpiiri:kamppi
        will match different division types with the otherwise identical id kamppi.

        /event/?division=osa-alue:kamppi
        /event/?division=suurpiiri:kamppi
        will match different division types with the id kamppi, if correct country and municipality information is
        present in settings.

        /event/?division=helsinki
        will match any and all divisions with the name Helsinki, regardless of their type.

        /event/?division=ocd-division/country:fi/kunta:helsinki
        will match the Helsinki municipality.

        /event/?division=kunta:helsinki
        will match the Helsinki municipality, if correct country information is present in settings.

    """

    ocd_ids = []
    names = []
    for item in value:
        if ':' in item:
            # we have a munigeo division
            if hasattr(settings, 'MUNIGEO_MUNI') and hasattr(settings, 'MUNIGEO_COUNTRY'):
                # append ocd path if we have deployment information
                if not item.startswith('ocd-division'):
                    if not item.startswith('country'):
                        if not item.startswith('kunta'):
                            item = settings.MUNIGEO_MUNI + '/' + item
                        item = settings.MUNIGEO_COUNTRY + '/' + item
                    item = 'ocd-division/' + item
            ocd_ids.append(item)
        else:
            # we assume human name
            names.append(item.title())
    if hasattr(queryset, 'distinct'):
        return (queryset.filter(**{name + '__ocd_id__in': ocd_ids}) |
                queryset.filter(**{name + '__name__in': names})).distinct()
    else:
        # Haystack SearchQuerySet does not support distinct, so we only support one type of search at a time:
        if ocd_ids:
            return queryset.filter(**{name + '__ocd_id__in': ocd_ids})
        else:
            return queryset.filter(**{name + '__name__in': names})


class PlaceSerializer(EditableLinkedEventsObjectSerializer):
    id = serializers.CharField(required=False)
    origin_id = serializers.CharField(required=False)
    data_source = serializers.PrimaryKeyRelatedField(queryset=DataSource.objects.all(),
                                                     required=False, allow_null=True)
    publisher = serializers.PrimaryKeyRelatedField(queryset=Organization.objects.all(),
                                                   required=False, allow_null=True)
    view_name = 'place-detail'
    divisions = DivisionSerializer(many=True, read_only=True)
    created_time = DateTimeField(default_timezone=pytz.UTC, required=False, allow_null=True)
    last_modified_time = DateTimeField(default_timezone=pytz.UTC, required=False, allow_null=True)

    class Meta:
        model = Place
        exclude = ('n_events_changed',)


class PlaceFilter(django_filters.rest_framework.FilterSet):
    division = django_filters.Filter(name='divisions', lookup_expr='in',
                                     widget=django_filters.widgets.CSVWidget(),
                                     method='filter_division')

    class Meta:
        model = Place
        fields = ('division',)

    def filter_division(self, queryset, name, value):
        return filter_division(queryset, name, value)


class PlaceRetrieveViewSet(GeoModelAPIView,
                           viewsets.GenericViewSet,
                           mixins.UpdateModelMixin,
                           mixins.DestroyModelMixin,
                           mixins.RetrieveModelMixin):
    queryset = Place.objects.all()
    serializer_class = PlaceSerializer

    def get_serializer_context(self):
        context = super(PlaceRetrieveViewSet, self).get_serializer_context()
        context.setdefault('skip_fields', set()).add('origin_id')
        return context

    def update(self, request, *args, **kwargs):
        self.data_source, self.organization = get_authenticated_data_source_and_publisher(self.request)
        return super().update(request, *args, **kwargs)

    def destroy(self, request, *args, **kwargs):
        instance = self.get_object()
        instance.soft_delete()
        return Response(status=status.HTTP_204_NO_CONTENT)

    def retrieve(self, request, *args, **kwargs):
        try:
            place = Place.objects.get(pk=kwargs['pk'])
        except Place.DoesNotExist:
            raise Http404()
        if place.deleted:
            if place.replaced_by:
                place = place.replaced_by
                return HttpResponsePermanentRedirect(reverse('place-detail',
                                                             kwargs={'pk': place.pk},
                                                             request=request))
            else:
                raise PlaceDeletedException()
        return super().retrieve(request, *args, **kwargs)


class PlaceDeletedException(APIException):
    status_code = 410
    default_detail = 'Place has been deleted.'
    default_code = 'gone'


class PlaceListViewSet(GeoModelAPIView,
                       viewsets.GenericViewSet,
                       mixins.ListModelMixin,
                       mixins.CreateModelMixin):
    queryset = Place.objects.all()
    serializer_class = PlaceSerializer
    filter_backends = (django_filters.rest_framework.DjangoFilterBackend, filters.OrderingFilter)
    filter_class = PlaceFilter
    ordering_fields = ('n_events', 'id', 'name', 'data_source', 'street_address', 'postal_code')
    ordering = ('-n_events',)

    def get_queryset(self):
        """
        Return Place queryset.

        If the request has no filter parameters, we only return places that meet the following criteria:
        -the place has events
        -the place is not deleted

        Supported places filtering parameters:
        data_source (only places with the given data sources are included)
        filter (only places containing the specified string are included)
        show_all_places (places without events are included)
        show_deleted (deleted places are included)
        """
        queryset = Place.objects.prefetch_related('divisions__type', 'divisions__municipality')
        data_source = self.request.query_params.get('data_source')
        # Filter by data source, multiple sources separated by comma
        if data_source:
            data_source = data_source.lower().split(',')
            queryset = queryset.filter(data_source__in=data_source)
        if not self.request.query_params.get('show_all_places'):
            queryset = queryset.filter(n_events__gt=0)
        if not self.request.query_params.get('show_deleted'):
            queryset = queryset.filter(deleted=False)

        # Optionally filter places by filter parameter,
        # can be used e.g. with typeahead.js
        val = self.request.query_params.get('text') or self.request.query_params.get('filter')
        if val:
            if u'\x00' in val:
                raise ParseError("A string literal cannot contain NUL (0x00) characters.")
            queryset = queryset.filter(_text_qset_by_translated_field('name', val))
        return queryset

    def get_serializer_context(self):
        context = super(PlaceListViewSet, self).get_serializer_context()
        context.setdefault('skip_fields', set()).add('origin_id')
        return context


register_view(PlaceRetrieveViewSet, 'place')
register_view(PlaceListViewSet, 'place')


class OpeningHoursSpecificationSerializer(LinkedEventsSerializer):
    class Meta:
        model = OpeningHoursSpecification


class LanguageSerializer(LinkedEventsSerializer):
    view_name = 'language-detail'
    translation_available = serializers.SerializerMethodField()

    class Meta:
        model = Language
        fields = '__all__'

    def get_translation_available(self, obj):
        return obj.id in utils.get_fixed_lang_codes()


class LanguageViewSet(viewsets.ReadOnlyModelViewSet):
    queryset = Language.objects.all()
    serializer_class = LanguageSerializer


register_view(LanguageViewSet, 'language')

LOCAL_TZ = pytz.timezone(settings.TIME_ZONE)


class OrganizationSerializer(LinkedEventsSerializer):
    view_name = 'organization-detail'

    parent_organization = serializers.HyperlinkedRelatedField(
        queryset=Organization.objects.all(),
        source='parent',
        view_name='organization-detail',
    )
    sub_organizations = serializers.HyperlinkedRelatedField(
        queryset=Organization.objects.all(),
        view_name='organization-detail',
        many=True,
    )
    affiliated_organizations = serializers.HyperlinkedRelatedField(
        queryset=Organization.objects.all(),
        view_name='organization-detail',
        many=True,
    )
    replaced_by = serializers.HyperlinkedRelatedField(
        queryset=Organization.objects.all(),
        view_name='organization-detail',
    )
    is_affiliated = serializers.SerializerMethodField()
    created_time = DateTimeField(default_timezone=pytz.UTC, required=False, allow_null=True)
    last_modified_time = DateTimeField(default_timezone=pytz.UTC, required=False, allow_null=True)

    class Meta:
        model = Organization
        fields = (
            'id', 'data_source', 'origin_id',
            'classification', 'name', 'founding_date',
            'dissolution_date', 'parent_organization',
            'sub_organizations', 'affiliated_organizations',
            'created_time', 'last_modified_time', 'created_by',
            'last_modified_by', 'is_affiliated', 'replaced_by'
        )

    def get_is_affiliated(self, obj):
        return obj.internal_type == Organization.AFFILIATED


class OrganizationViewSet(viewsets.ReadOnlyModelViewSet):
    queryset = Organization.objects.all()
    serializer_class = OrganizationSerializer


register_view(OrganizationViewSet, 'organization')


class EventLinkSerializer(serializers.ModelSerializer):
    def to_representation(self, obj):
        ret = super(EventLinkSerializer, self).to_representation(obj)
        if not ret['name']:
            ret['name'] = None
        return ret

    class Meta:
        model = EventLink
        exclude = ['id', 'event']


class OfferSerializer(TranslatedModelSerializer):
    class Meta:
        model = Offer
        exclude = ['id', 'event']


class ImageSerializer(LinkedEventsSerializer):
    view_name = 'image-detail'
    license = serializers.PrimaryKeyRelatedField(queryset=License.objects.all(), required=False)
    created_time = DateTimeField(default_timezone=pytz.UTC, required=False, allow_null=True)
    last_modified_time = DateTimeField(default_timezone=pytz.UTC, required=False, allow_null=True)

    class Meta:
        model = Image
        fields = '__all__'

    def to_representation(self, obj):
        # the url field is customized based on image and url
        representation = super().to_representation(obj)
        if representation['image']:
            representation['url'] = representation['image']
        representation.pop('image')
        return representation

    def validate(self, data):
        # name the image after the file, if name was not provided
        if 'name' not in data:
            if 'url' in data:
                data['name'] = str(data['url']).rsplit('/', 1)[-1]
            if 'image' in data:
                data['name'] = str(data['image']).rsplit('/', 1)[-1]
        super().validate(data)
        return data


class ImageViewSet(viewsets.ModelViewSet):
    queryset = Image.objects.all()
    serializer_class = ImageSerializer
    pagination_class = LargeResultsSetPagination
    filter_backends = (filters.OrderingFilter,)
    ordering_fields = ('last_modified_time',)
    ordering = ('-last_modified_time',)

    def get_queryset(self):
        queryset = Image.objects.all()
        publisher = self.request.query_params.get('publisher', None)
        if publisher:
            publisher = publisher.lower().split(',')
            q = get_publisher_query(publisher)
            queryset = queryset.filter(q)

        data_source = self.request.query_params.get('data_source')
        # Filter by data source, multiple sources separated by comma
        if data_source:
            data_source = data_source.lower().split(',')
            queryset = queryset.filter(data_source__in=data_source)
        return queryset

    def perform_destroy(self, instance):
        # ensure image can only be deleted within the organization
        data_source, organization = get_authenticated_data_source_and_publisher(self.request)
        if not organization == instance.publisher:
            raise PermissionDenied()
        super().perform_destroy(instance)


register_view(ImageViewSet, 'image', base_name='image')


class EventSerializer(EditableLinkedEventsObjectSerializer, GeoModelAPIView):
    id = serializers.CharField(required=False)
    location = JSONLDRelatedField(serializer=PlaceSerializer, required=False,
                                  view_name='place-detail', queryset=Place.objects.all())
    # provider = OrganizationSerializer(hide_ld_context=True)
    keywords = JSONLDRelatedField(serializer=KeywordSerializer, many=True, allow_empty=False,
                                  required=False,
                                  view_name='keyword-detail', queryset=Keyword.objects.filter(deprecated=False))
    super_event = JSONLDRelatedField(serializer='EventSerializer', required=False, view_name='event-detail',
                                     queryset=Event.objects.all(), allow_null=True)
    event_status = EnumChoiceField(Event.STATUSES, required=False)
    publication_status = EnumChoiceField(PUBLICATION_STATUSES, required=False)
    external_links = EventLinkSerializer(many=True, required=False)
    offers = OfferSerializer(many=True, required=False)
    data_source = serializers.PrimaryKeyRelatedField(queryset=DataSource.objects.all(),
                                                     required=False)
    publisher = serializers.PrimaryKeyRelatedField(queryset=Organization.objects.all(),
                                                   required=False)
    sub_events = JSONLDRelatedField(serializer='EventSerializer',
                                    required=False, view_name='event-detail',
                                    many=True, queryset=Event.objects.filter(deleted=False))
    images = JSONLDRelatedField(serializer=ImageSerializer, required=False, allow_null=True, many=True,
                                view_name='image-detail', queryset=Image.objects.all(), expanded=True)
    in_language = JSONLDRelatedField(serializer=LanguageSerializer, required=False,
                                     view_name='language-detail', many=True, queryset=Language.objects.all())
    audience = JSONLDRelatedField(serializer=KeywordSerializer, view_name='keyword-detail',
                                  many=True, required=False, queryset=Keyword.objects.filter(deprecated=False))

    view_name = 'event-detail'
    fields_needed_to_publish = ('keywords', 'location', 'start_time', 'short_description', 'description')
    created_time = DateTimeField(default_timezone=pytz.UTC, required=False, allow_null=True)
    last_modified_time = DateTimeField(default_timezone=pytz.UTC, required=False, allow_null=True)
    date_published = DateTimeField(default_timezone=pytz.UTC, required=False, allow_null=True)
    start_time = DateTimeField(default_timezone=pytz.UTC, required=False, allow_null=True)
    end_time = DateTimeField(default_timezone=pytz.UTC, required=False, allow_null=True)

    def __init__(self, *args, skip_empties=False, **kwargs):
        super(EventSerializer, self).__init__(*args, **kwargs)
        # The following can be used when serializing when
        # testing and debugging.
        self.skip_empties = skip_empties

        if self.context:
            for ext in self.context.get('extensions', ()):
                self.fields['extension_{}'.format(ext.identifier)] = ext.get_extension_serializer()

    def parse_datetimes(self, data):
        # here, we also set has_start_time and has_end_time accordingly
        for field in ['date_published', 'start_time', 'end_time']:
            val = data.get(field, None)
            if val:
                if isinstance(val, str):
                    data[field], data['has_' + field] = utils.parse_time(val, not field == 'end_time')
        return data

    def to_internal_value(self, data):
        data = self.parse_datetimes(data)

        # If the obligatory fields are null or empty, remove them to prevent to_internal_value from checking them.
        # Only for drafts, because null start time of a PUBLIC event will indicate POSTPONED.

        if data.get('publication_status') == 'draft':
            # however, the optional fields cannot be null and must be removed
            for field in self.fields_needed_to_publish:
                if not data.get(field):
                    data.pop(field, None)

        data = super().to_internal_value(data)
        return data

    def validate_id(self, value):
        if value:
            id_data_source_prefix = value.split(':', 1)[0]
            if not id_data_source_prefix == self.data_source.id:
                # the event might be from another data source by the same organization, and we are only editing it
                if self.instance:
                    if self.publisher.owned_systems.filter(id=id_data_source_prefix).exists():
                        return value
                raise serializers.ValidationError(
                    {'id': _(
                        "Setting id to %(given)s " +
                        " is not allowed for your organization. The id"
                        " must be left blank or set to %(data_source)s:desired_id") %
                        {'given': str(value), 'data_source': self.data_source}})
        return value

    def validate(self, data):
        # clean all text fields, only description may contain any html
        data = clean_text_fields(data, allowed_html_fields=['description'])

        data = super().validate(data)

        if 'publication_status' not in data:
            data['publication_status'] = PublicationStatus.PUBLIC

        # if the event is a draft, no further validation is performed
        if data['publication_status'] == PublicationStatus.DRAFT:
            data = self.run_extension_validations(data)
            return data

        # check that published events have a location, keyword and start_time
        languages = utils.get_fixed_lang_codes()

        errors = {}
        lang_error_msg = _('This field must be specified before an event is published.')
        for field in self.fields_needed_to_publish:
            if field in self.translated_fields:
                for lang in languages:
                    name = "name_%s" % lang
                    field_lang = "%s_%s" % (field, lang)
                    if data.get(name) and not data.get(field_lang):
                        errors.setdefault(field, {})[lang] = lang_error_msg
                    if data.get(field_lang) and field == 'short_description' and len(data.get(field_lang, [])) > 160:
                        errors.setdefault(field, {})[lang] = (
                            _('Short description length must be 160 characters or less'))

            elif not data.get(field):
                # The start time may be null to postpone an already published event
                if field == 'start_time' and 'start_time' in data and self.context['request'].method == 'PUT':
                    pass
                else:
                    errors[field] = lang_error_msg

        # published events need price info = at least one offer that is free or not
        offer_exists = False
        for index, offer in enumerate(data.get('offers', [])):
            if 'is_free' in offer:
                offer_exists = True
            # clean offer text fields
            data['offers'][index] = clean_text_fields(offer)

        if not offer_exists:
            errors['offers'] = _('Price info must be specified before an event is published.')

        # clean link description text
        for index, link in enumerate(data.get('external_links', [])):
            # clean link text fields
            data['external_links'][index] = clean_text_fields(link)

        # If no end timestamp supplied, we treat the event as ending at midnight
        if not data.get('end_time'):
            # The start time may also be null if the event is postponed
            if not data.get('start_time'):
                data['has_end_time'] = False
                data['end_time'] = None
            else:
                data['has_end_time'] = False
                data['end_time'] = timezone.localtime(data['start_time'])\
                    .replace(hour=0, minute=0, second=0, microsecond=0).astimezone(pytz.utc)
                data['end_time'] += timedelta(days=1)

        past_allowed = self.data_source.create_past_events
        if self.instance:
            past_allowed = self.data_source.edit_past_events

        if data.get('end_time') and data['end_time'] < timezone.now():
            errors['end_time'] = force_text(_('End time cannot be in the past. Please set a future end time.'))

        if errors:
            raise serializers.ValidationError(errors)

        data = self.run_extension_validations(data)

        return data

    def run_extension_validations(self, data):
        for ext in self.context.get('extensions', ()):
            new_data = ext.validate_event_data(self, data)
            if new_data:
                data = new_data
        return data

    def create(self, validated_data):
        offers = validated_data.pop('offers', [])
        links = validated_data.pop('external_links', [])

        validated_data.update({'created_by': self.user,
                               'last_modified_by': self.user,
                               'created_time': Event.now(),  # we must specify creation time as we are setting id
                               'event_status': Event.Status.SCHEDULED,  # mark all newly created events as scheduled
                               })

        # pop out extension related fields because create() cannot stand them
        original_validated_data = deepcopy(validated_data)
        for field_name, field in self.fields.items():
            if field_name.startswith('extension_') and field.source in validated_data:
                validated_data.pop(field.source)

        event = super().create(validated_data)

        # create and add related objects
        for offer in offers:
            Offer.objects.create(event=event, **offer)
        for link in links:
            EventLink.objects.create(event=event, **link)

        request = self.context['request']
        extensions = get_extensions_from_request(request)

        for ext in extensions:
            ext.post_create_event(request=request, event=event, data=original_validated_data)

        return event

    def update(self, instance, validated_data):
        offers = validated_data.pop('offers', None)
        links = validated_data.pop('external_links', None)

        if instance.end_time and instance.end_time < timezone.now() and not self.data_source.edit_past_events:
            raise DRFPermissionDenied(_('Cannot edit a past event.'))

        # The API only allows scheduling and cancelling events.
        # POSTPONED and RESCHEDULED may not be set, but should be allowed in already set instances.
        if validated_data.get('event_status') in (Event.Status.POSTPONED, Event.Status.RESCHEDULED):
            if validated_data.get('event_status') != instance.event_status:
                raise serializers.ValidationError({'event_status':
                                                   _('POSTPONED and RESCHEDULED statuses cannot be set directly.'
                                                     'Changing event start_time or marking start_time null'
                                                     'will reschedule or postpone an event.')})

        # Update event_status if a PUBLIC SCHEDULED or CANCELLED event start_time is updated.
        # DRAFT events will remain SCHEDULED up to publication.
        # Check that the event is not explicitly CANCELLED at the same time.
        if (instance.publication_status == PublicationStatus.PUBLIC and
                validated_data.get('event_status', Event.Status.SCHEDULED) != Event.Status.CANCELLED):
            # if the instance was ever CANCELLED, RESCHEDULED or POSTPONED, it may never be SCHEDULED again
            if instance.event_status != Event.Status.SCHEDULED:
                if validated_data.get('event_status') == Event.Status.SCHEDULED:
                    raise serializers.ValidationError({'event_status':
                                                       _('Public events cannot be set back to SCHEDULED if they'
                                                         'have already been CANCELLED, POSTPONED or RESCHEDULED.')})
                validated_data['event_status'] = instance.event_status
            try:
                # if the start_time changes, reschedule the event
                if validated_data['start_time'] != instance.start_time:
                    validated_data['event_status'] = Event.Status.RESCHEDULED
                # if the posted start_time is null, postpone the event
                if not validated_data['start_time']:
                    validated_data['event_status'] = Event.Status.POSTPONED
            except KeyError:
                # if the start_time is not provided, do nothing
                pass

        # pop out extension related fields because update() cannot stand them
        original_validated_data = deepcopy(validated_data)
        for field_name, field in self.fields.items():
            if field_name.startswith('extension_') and field.source in validated_data:
                validated_data.pop(field.source)

        # update validated fields
        super().update(instance, validated_data)

        # update offers
        if isinstance(offers, list):
            instance.offers.all().delete()
            for offer in offers:
                Offer.objects.create(event=instance, **offer)

        # update ext links
        if isinstance(links, list):
            instance.external_links.all().delete()
            for link in links:
                EventLink.objects.create(event=instance, **link)

        request = self.context['request']
        extensions = get_extensions_from_request(request)

        for ext in extensions:
            ext.post_update_event(request=request, event=instance, data=original_validated_data)

        return instance

    def to_representation(self, obj):
        ret = super(EventSerializer, self).to_representation(obj)

        if self.context['request'].accepted_renderer.format == 'docx':
            ret['end_time_obj'] = obj.end_time
            ret['start_time_obj'] = obj.start_time
            ret['location'] = obj.location

        if obj.start_time and not obj.has_start_time:
            # Return only the date part
            ret['start_time'] = obj.start_time.astimezone(LOCAL_TZ).strftime('%Y-%m-%d')
        if obj.end_time and not obj.has_end_time:
            # If we're storing only the date part, do not pretend we have the exact time.
            # Timestamp is of the form %Y-%m-%dT00:00:00, so we report the previous date.
            ret['end_time'] = (obj.end_time - timedelta(days=1)).astimezone(LOCAL_TZ).strftime('%Y-%m-%d')
            # Unless the event is short, then no need for end time
            if obj.start_time and obj.end_time - obj.start_time <= timedelta(days=1):
                ret['end_time'] = None
        del ret['has_start_time']
        del ret['has_end_time']
        if hasattr(obj, 'days_left'):
            ret['days_left'] = int(obj.days_left)
        if self.skip_empties:
            for k in list(ret.keys()):
                val = ret[k]
                try:
                    if val is None or len(val) == 0:
                        del ret[k]
                except TypeError:
                    # not list/dict
                    pass
        request = self.context.get('request')
        if request:
            if not request.user.is_authenticated:
                del ret['publication_status']
        return ret

    class Meta:
        model = Event
        exclude = ['deleted']
        list_serializer_class = BulkListSerializer


def _format_images_v0_1(data):
    if 'images' not in data:
        return
    images = data.get('images')
    del data['images']
    if len(images) == 0:
        data['image'] = None
    else:
        data['image'] = images[0].get('url', None)


class EventSerializerV0_1(EventSerializer):
    def __init__(self, *args, **kwargs):
        kwargs.setdefault('context', {}).setdefault('include', []).append('image')
        super(EventSerializerV0_1, self).__init__(*args, **kwargs)

    def to_representation(self, obj):
        ret = super(EventSerializerV0_1, self).to_representation(obj)
        _format_images_v0_1(ret)
        return ret


class LinkedEventsOrderingFilter(filters.OrderingFilter):
    ordering_param = 'sort'


class EventOrderingFilter(LinkedEventsOrderingFilter):
    def filter_queryset(self, request, queryset, view):
        queryset = super(EventOrderingFilter, self).filter_queryset(request, queryset, view)
        ordering = self.get_ordering(request, queryset, view)
        if not ordering:
            ordering = []
        if 'duration' in ordering:
            queryset = queryset.extra(select={'duration': 'end_time - start_time'})
        return queryset


def parse_duration_string(duration):
    """
    Parse duration string expressed in format
    86400 or 86400s (24 hours)
    180m or 3h (3 hours)
    3d (3 days)
    """
    m = re.match(r'(\d+)\s*(d|h|m|s)?$', duration.strip().lower())
    if not m:
        raise ParseError("Invalid duration supplied. Try '1d', '2h' or '180m'.")
    val, unit = m.groups()
    if not unit:
        unit = 's'

    if unit == 's':
        mul = 1
    elif unit == 'm':
        mul = 60
    elif unit == 'h':
        mul = 3600
    elif unit == 'd':
        mul = 24 * 3600

    return int(val) * mul


def _filter_event_queryset(queryset, params, srs=None):
    """
    Filter events queryset by params
    (e.g. self.request.query_params in EventViewSet)
    """
    # Filter by string (case insensitive). This searches from all fields
    # which are marked translatable in translation.py
    val = params.get('text', None)
    if val:
        val = val.lower()
        if u'\x00' in val:
            raise ParseError("A string literal cannot contain NUL (0x00) characters.")
        # Free string search from all translated fields
        fields = EventTranslationOptions.fields
        qset = Q()
        for field in fields:
            # check all languages for each field
            qset |= _text_qset_by_translated_field(field, val)
        queryset = queryset.filter(qset)

    val = params.get('last_modified_since', None)
    # This should be in format which dateutil.parser recognizes, e.g.
    # 2014-10-29T12:00:00Z == 2014-10-29T12:00:00+0000 (UTC time)
    # or 2014-10-29T12:00:00+0200 (local time)
    if val:
        dt = utils.parse_time(val, is_start=False)[0]
        queryset = queryset.filter(Q(last_modified_time__gte=dt))

    start = params.get('start')
    end = params.get('end')
    days = params.get('days')

    if days:
        try:
            days = int(days)
        except ValueError:
            raise ParseError(_('Error while parsing days.'))
        if days < 1:
            raise serializers.ValidationError(_('Days must be 1 or more.'))

        if start or end:
            raise serializers.ValidationError(_('Start or end cannot be used with days.'))

        today = datetime.now(timezone.utc).date()

        start = today.isoformat()
        end = (today + timedelta(days=days)).isoformat()

    if start:
        dt = utils.parse_time(start, is_start=True)[0]
        queryset = queryset.filter(Q(end_time__gt=dt) | Q(start_time__gte=dt))

    if end:
        dt = utils.parse_time(end, is_start=False)[0]
        queryset = queryset.filter(Q(end_time__lt=dt) | Q(start_time__lte=dt))

    val = params.get('bbox', None)
    if val:
        bbox_filter = build_bbox_filter(srs, val, 'position')
        places = Place.geo_objects.filter(**bbox_filter)
        queryset = queryset.filter(location__in=places)

    # Filter by data source, multiple sources separated by comma
    val = params.get('data_source', None)
    if val:
        val = val.split(',')
        queryset = queryset.filter(data_source_id__in=val)

    # Negative filter by data source, multiple sources separated by comma
    val = params.get('data_source!', None)
    if val:
        val = val.split(',')
        queryset = queryset.exclude(data_source_id__in=val)

    # Filter by location id, multiple ids separated by comma
    val = params.get('location', None)
    if val:
        val = val.split(',')
        queryset = queryset.filter(location_id__in=val)

    # Filter by finnish address locality multiple values separated by comma
    val = params.get('address_locality_fi', None)
    if val:
        val = val.split(',')
        queryset = queryset.filter(location__address_locality_fi__in=val)

    # Filter by swedish address locality multiple values separated by comma
    val = params.get('address_locality_sv', None)
    if val:
        val = val.split(',')
        queryset = queryset.filter(location__address_locality_sv__in=val)

    # Filter by english address locality multiple values separated by comma
    val = params.get('address_locality_en', None)
    if val:
        val = val.split(',')
        queryset = queryset.filter(location__address_locality_en__in=val)

    # Filter by custom value key value pairs using : as key value separator
    val = params.get('custom_data', None)
    if val:
        val = val.split(',')
        for custom_data_filter in val:
            custom_data_filter = custom_data_filter.split(":")
            queryset = queryset.filter(custom_data__contains={custom_data_filter[0]: custom_data_filter[1]})

    # Filter by keyword id, multiple ids separated by comma
    val = params.get('keyword', None)
    if val:
        val = val.split(',')
        queryset = queryset.filter(Q(keywords__pk__in=val) | Q(audience__pk__in=val)).distinct()

    # filter only super or non-super events. to be deprecated?
    val = params.get('recurring', None)
    if val:
        val = val.lower()
        if val == 'super':
            # same as ?super_event_type=recurring
            queryset = queryset.filter(super_event_type=Event.SuperEventType.RECURRING)
        elif val == 'sub':
            # same as ?super_event_type=none,umbrella, weirdly yielding non-sub events too.
            # don't know if users want this to remain tho. do we want that or is there a need
            # to change this to actually filter only subevents of recurring events?
            queryset = queryset.exclude(super_event_type=Event.SuperEventType.RECURRING)

    val = params.get('max_duration', None)
    if val:
        dur = parse_duration_string(val)
        cond = 'end_time - start_time <= %s :: interval'
        queryset = queryset.extra(where=[cond], params=[str(dur)])

    val = params.get('min_duration', None)
    if val:
        dur = parse_duration_string(val)
        cond = 'end_time - start_time >= %s :: interval'
        queryset = queryset.extra(where=[cond], params=[str(dur)])

    # Filter by publisher, multiple sources separated by comma
    val = params.get('publisher', None)
    if val:
        val = val.split(',')
        q = get_publisher_query(val)
        queryset = queryset.filter(q)

    # Filter by publication status
    val = params.get('publication_status', None)
    if val == 'draft':
        queryset = queryset.filter(publication_status=PublicationStatus.DRAFT)
    elif val == 'public':
        queryset = queryset.filter(publication_status=PublicationStatus.PUBLIC)

    # Filter by language, checking both string content and in_language field
    val = params.get('language', None)
    if val:
        val = val.split(',')
        q = Q()
        for lang in val:
            if lang in utils.get_fixed_lang_codes():
                # check string content if language has translations available
                name_arg = {'name_' + lang + '__isnull': False}
                desc_arg = {'description_' + lang + '__isnull': False}
                short_desc_arg = {'short_description_' + lang + '__isnull': False}
                q = q | Q(in_language__id=lang) | Q(**name_arg) | Q(**desc_arg) | Q(**short_desc_arg)
            else:
                q = q | Q(in_language__id=lang)
        queryset = queryset.filter(q)

    # Filter by in_language field only
    val = params.get('in_language', None)
    if val:
        val = val.split(',')
        q = Q()
        for lang in val:
            q = q | Q(in_language__id=lang)
        queryset = queryset.filter(q)

    # Filter by translation only
    val = params.get('translation', None)
    if val:
        val = val.split(',')
        q = Q()
        for lang in val:
            if lang in utils.get_fixed_lang_codes():
                # check string content if language has translations available
                name_arg = {'name_' + lang + '__isnull': False}
                desc_arg = {'description_' + lang + '__isnull': False}
                short_desc_arg = {'short_description_' + lang + '__isnull': False}
                q = q | Q(**name_arg) | Q(**desc_arg) | Q(**short_desc_arg)
            else:
                # language has no translations, matching condition must be false
                q = q | Q(pk__in=[])
        queryset = queryset.filter(q)

    # Filter by audience min age
    val = params.get('audience_min_age', None)
    if val:
        try:
            min_age = int(val)
        except ValueError:
            raise ParseError(_('Audience minimum age must be a digit.'))
        queryset = queryset.filter(audience_min_age__lte=min_age)

    # Filter by audience max age
    val = params.get('audience_max_age', None)
    if val:
        try:
            max_age = int(val)
        except ValueError:
            raise ParseError(_('Audience maximum age must be a digit.'))
        queryset = queryset.filter(audience_max_age__gte=max_age)

    return queryset


class EventExtensionFilterBackend(BaseFilterBackend):
    def filter_queryset(self, request, queryset, view):
        extensions = get_extensions_from_request(request)

        for ext in extensions:
            queryset = ext.filter_event_queryset(request, queryset, view)

        return queryset


def in_or_null_filter(field_name, queryset, name, value):
    # supports filtering objects by several values in the same field; null or none will trigger isnull filter
    q = Q()
    if 'null' in value or 'none' in value:
        null_query = {field_name + '__isnull': True}
        q = q | Q(**null_query)
        if 'null' in value:
            value.remove('null')
        if 'none' in value:
            value.remove('none')
    if value:
        in_query = {field_name + '__in': value}
        q = q | Q(**in_query)
    return queryset.filter(q)


class EventFilter(django_filters.rest_framework.FilterSet):
    division = django_filters.Filter(name='location__divisions',
                                     widget=django_filters.widgets.CSVWidget(),
                                     method=filter_division)
    super_event_type = django_filters.Filter(name='super_event_type',
                                             widget=django_filters.widgets.CSVWidget(),
                                             method=partial(in_or_null_filter, 'super_event_type'))
    super_event = django_filters.Filter(name='super_event',
                                        widget=django_filters.widgets.CSVWidget(),
                                        method=partial(in_or_null_filter, 'super_event'))

    class Meta:
        model = Event
        fields = ('division', 'super_event_type', 'super_event')


class EventDeletedException(APIException):
    status_code = 410
    default_detail = 'Event has been deleted.'
    default_code = 'gone'


class EventViewSet(BulkModelViewSet, JSONAPIViewSet):
    queryset = Event.objects.filter(deleted=False)
    # This exclude is, atm, a bit overkill, considering it causes a massive query and no such events exist.
    # queryset = queryset.exclude(super_event_type=Event.SuperEventType.RECURRING, sub_events=None)
    # Use select_ and prefetch_related() to reduce the amount of queries
    queryset = queryset.select_related('location')
    queryset = queryset.prefetch_related(
        'offers', 'keywords', 'audience', 'images', 'external_links', 'sub_events', 'in_language')
    serializer_class = EventSerializer
    filter_backends = (EventOrderingFilter, django_filters.rest_framework.DjangoFilterBackend,
                       EventExtensionFilterBackend)
    filter_class = EventFilter
    ordering_fields = ('start_time', 'end_time', 'duration', 'last_modified_time', 'name')
    ordering = ('-last_modified_time',)
    renderer_classes = api_settings.DEFAULT_RENDERER_CLASSES + [DOCXRenderer]

    def __init__(self, **kwargs):
        super().__init__(**kwargs)
        self.data_source = None
        self.organization = None

    def initial(self, request, *args, **kwargs):
        super().initial(request, *args, **kwargs)
        self.data_source, self.organization = get_authenticated_data_source_and_publisher(request)

    @staticmethod
    def get_serializer_class_for_version(version):
        if version == 'v0.1':
            return EventSerializerV0_1
        return EventSerializer

    def get_serializer_class(self):
        return EventViewSet.get_serializer_class_for_version(self.request.version)

    def get_serializer_context(self):
        context = super(EventViewSet, self).get_serializer_context()
        context.setdefault('skip_fields', set()).update(set([
            'headline',
            'secondary_headline']))
        context['extensions'] = get_extensions_from_request(self.request)
        return context

    def get_queryset(self):
        queryset = super().get_queryset()
        context = self.get_serializer_context()
        # prefetch extra if the user want them included
        if 'include' in context:
            for included in context['include']:
                if included == 'location':
                    queryset = queryset.prefetch_related('location__divisions',
                                                         'location__divisions__type',
                                                         'location__divisions__municipality')
                if included == 'keywords':
                    queryset = queryset.prefetch_related('keywords__alt_labels',
                                                         'audience__alt_labels')
        return apply_select_and_prefetch(
            queryset=queryset,
            extensions=get_extensions_from_request(self.request)
        )

    def get_object(self):
        # Overridden to prevent queryset filtering from being applied
        # outside list views.
        try:
            event = Event.objects.get(pk=self.kwargs['pk'])
        except Event.DoesNotExist:
            raise Http404("Event does not exist")
        if (
            event.publication_status == PublicationStatus.PUBLIC or
            self.request.user.is_authenticated and
            self.request.user.can_edit_event(event.publisher, event.publication_status)
        ):
            if event.deleted:
                raise EventDeletedException()
            return event
        else:
            raise Http404("Event does not exist")

    def filter_queryset(self, queryset):
        """
        TODO: convert to use proper filter framework
        """
        original_queryset = super(EventViewSet, self).filter_queryset(queryset)

        if self.request.method in SAFE_METHODS:
            # we cannot use distinct for performance reasons
            public_queryset = original_queryset.filter(publication_status=PublicationStatus.PUBLIC)
            editable_queryset = original_queryset.none()
            if self.request.user.is_authenticated:
                editable_queryset = self.request.user.get_editable_events(original_queryset)
            # by default, only public events are shown in the event list
            queryset = public_queryset
            # however, certain query parameters allow customizing the listing for authenticated users
            if 'show_all' in self.request.query_params:
                # displays all editable events, including drafts, and public non-editable events
                queryset = editable_queryset | public_queryset
            if 'admin_user' in self.request.query_params:
                # displays all editable events, including drafts, but no other public events
                queryset = editable_queryset
        else:
            # prevent changing events user does not have write permissions (for bulk operations)
            queryset = self.request.user.get_editable_events(original_queryset)

        queryset = _filter_event_queryset(queryset, self.request.query_params,
                                          srs=self.srs)
        return queryset.filter()

    def allow_bulk_destroy(self, qs, filtered):
        return False

    def perform_update(self, serializer):
        # Prevent changing an event that user does not have write permissions
        # For bulk update, the editable queryset is filtered in filter_queryset
        # method
        if isinstance(serializer, EventSerializer) and not self.request.user.can_edit_event(
                serializer.instance.publisher,
                serializer.instance.publication_status,
        ):
            raise DRFPermissionDenied()

        # Prevent changing existing events to a state that user doe snot have write permissions
        if isinstance(serializer.validated_data, list):
            event_data_list = serializer.validated_data
        else:
            event_data_list = [serializer.validated_data]

        for event_data in event_data_list:
            # TODO: actually check publisher in event_data, not just self.organization
            if not self.request.user.can_edit_event(self.organization, event_data['publication_status']):
                raise DRFPermissionDenied()

        super().perform_update(serializer)

    @atomic
    def bulk_update(self, request, *args, **kwargs):
        return super().bulk_update(request, *args, **kwargs)

    @atomic
    def create(self, request, *args, **kwargs):
        return super().create(request, *args, **kwargs)

    def perform_create(self, serializer):
        if isinstance(serializer.validated_data, list):
            event_data_list = serializer.validated_data
        else:
            event_data_list = [serializer.validated_data]

        for event_data in event_data_list:
            # TODO: actually check publisher in event_data, not just self.organization
            if not self.request.user.can_edit_event(self.organization, event_data['publication_status']):
                raise DRFPermissionDenied()

        super().perform_create(serializer)

    @atomic
    def destroy(self, request, *args, **kwargs):
        return super().destroy(request, *args, **kwargs)

    def perform_destroy(self, instance):
        if not self.request.user.can_edit_event(instance.publisher, instance.publication_status):
            raise DRFPermissionDenied()
        instance.soft_delete()

    def list(self, request, *args, **kwargs):
        # docx renderer has additional requirements for listing events
        if request.accepted_renderer.format == 'docx':
            if not request.query_params.get('location'):
                raise ParseError(
                    {'detail': _('Must specify a location when fetching DOCX file.')})
            queryset = self.filter_queryset(self.get_queryset())
            if queryset.count() == 0:
                raise ParseError({'detail': _('No events.')})
            if len(set([event.location for event in queryset])) > 1:
                raise ParseError({'detail': _('Only one location allowed.')})
            serializer = self.get_serializer(queryset, many=True)
            return Response(serializer.data)
        return super().list(request, *args, **kwargs)

    def finalize_response(self, request, response, *args, **kwargs):
        # Switch to normal renderer for docx errors.
        response = super().finalize_response(request, response, *args, **kwargs)
        # Prevent rendering errors as DOCX files
        if response.status_code != 200 and request.accepted_renderer.format == 'docx':
            first_renderer = self.renderer_classes[0]()
            response.accepted_renderer = first_renderer
            response.accepted_media_type = first_renderer.media_type

        return response


register_view(EventViewSet, 'event')


class SearchSerializer(serializers.Serializer):
    def to_representation(self, search_result):
        model = search_result.model
        version = self.context['request'].version
        ser_class = get_serializer_for_model(model, version=version)
        assert ser_class is not None, "Serializer for %s not found" % model
        data = ser_class(search_result.object, context=self.context).data
        data['resource_type'] = model._meta.model_name
        data['score'] = search_result.score
        return data


class SearchSerializerV0_1(SearchSerializer):
    def to_representation(self, search_result):
        ret = super(SearchSerializerV0_1, self).to_representation(search_result)
        if 'resource_type' in ret:
            ret['object_type'] = ret['resource_type']
            del ret['resource_type']
        return ret


DATE_DECAY_SCALE = '30d'


class SearchViewSet(GeoModelAPIView, viewsets.ViewSetMixin, generics.ListAPIView):
    def get_serializer_class(self):
        if self.request.version == 'v0.1':
            return SearchSerializerV0_1
        return SearchSerializer

    def list(self, request, *args, **kwargs):
        languages = utils.get_fixed_lang_codes()

        # If the incoming language is not specified, go with the default.
        self.lang_code = request.query_params.get('language', languages[0])
        if self.lang_code not in languages:
            raise ParseError("Invalid language supplied. Supported languages: %s" %
                             ','.join(languages))

        params = request.query_params

        input_val = params.get('input', '').strip()
        q_val = params.get('q', '').strip()
        if not input_val and not q_val:
            raise ParseError("Supply search terms with 'q=' or autocomplete entry with 'input='")
        if input_val and q_val:
            raise ParseError("Supply either 'q' or 'input', not both")
        if u'\x00' in q_val or u'\x00' in input_val:
            raise ParseError("A string literal cannot contain NUL (0x00) characters.")

        old_language = translation.get_language()[:2]
        translation.activate(self.lang_code)

        queryset = SearchQuerySet()
        if input_val:
            queryset = queryset.filter(autosuggest=input_val)
        else:
            queryset = queryset.filter(text=AutoQuery(q_val))

        models = None
        types = params.get('type', '').split(',')
        if types:
            models = set()
            for t in types:
                if t == 'event':
                    models.add(Event)
                elif t == 'place':
                    models.add(Place)

        if self.request.version == 'v0.1':
            if len(models) == 0:
                models.add(Event)

        if len(models) == 1 and Event in models:
            division = params.get('division', None)
            if division:
                queryset = filter_division(queryset, 'location__divisions', division)

            start = params.get('start', None)
            if start:
                dt = utils.parse_time(start, is_start=True)[0]
                queryset = queryset.filter(Q(end_time__gt=dt) | Q(start_time__gte=dt))

            end = params.get('end', None)
            if end:
                dt = utils.parse_time(end, is_start=False)[0]
                queryset = queryset.filter(Q(end_time__lt=dt) | Q(start_time__lte=dt))

            if not start and not end and hasattr(queryset.query, 'add_decay_function'):
                # If no time-based filters are set, make the relevancy score
                # decay the further in the future the event is.
                now = datetime.utcnow()
                queryset = queryset.filter(end_time__gt=now).decay({
                    'gauss': {
                        'end_time': {
                            'origin': now,
                            'scale': DATE_DECAY_SCALE
                        }
                    }
                })

        if len(models) == 1 and Place in models:
            division = params.get('division', None)
            if division:
                queryset = filter_division(queryset, 'divisions', division)

        if len(models) > 0:
            queryset = queryset.models(*list(models))

        self.object_list = queryset.load_all()

        page = self.paginate_queryset(self.object_list)
        if page is not None:
            serializer = self.get_serializer(page, many=True)
            resp = self.get_paginated_response(serializer.data)
            translation.activate(old_language)
            return resp

        serializer = self.get_serializer(self.object_list, many=True)
        resp = Response(serializer.data)

        translation.activate(old_language)

        return resp


register_view(SearchViewSet, 'search', base_name='search')<|MERGE_RESOLUTION|>--- conflicted
+++ resolved
@@ -26,11 +26,7 @@
 from rest_framework import (
     serializers, relations, viewsets, mixins, filters, generics, permissions
 )
-<<<<<<< HEAD
-from rest_framework import status
-=======
 from rest_framework.filters import BaseFilterBackend
->>>>>>> 673a7b35
 from rest_framework.permissions import SAFE_METHODS
 from rest_framework.settings import api_settings
 from rest_framework.reverse import reverse
